--- conflicted
+++ resolved
@@ -18,11 +18,8 @@
   GATEWAY("gateway"),
   RESTORE("restore"),
   OPERATE("operate"),
-<<<<<<< HEAD
   IDENTITY("identity"),
-=======
   TASKLIST("tasklist"),
->>>>>>> 163e5417
 
   // environment profiles
   TEST("test"),
