--- conflicted
+++ resolved
@@ -28,12 +28,8 @@
   detect-changes:
     outputs:
       actionlint: ${{ steps.filter.outputs.actionlint }}
-<<<<<<< HEAD
-      java-unit-tests: ${{ steps.filter.outputs.java-unit-tests }}
+      java-code-changes: ${{ steps.filter.outputs.java-code-changes }}
       camunda-docker-tests: ${{ steps.filter.outputs.camunda-docker-tests}}
-=======
-      java-code-changes: ${{ steps.filter.outputs.java-code-changes }}
->>>>>>> bad3750b
       identity-frontend-tests: ${{ steps.filter.outputs.identity-frontend-tests }}
     runs-on: ubuntu-latest
     timeout-minutes: 10
@@ -124,19 +120,10 @@
           secret_vault_address: ${{ secrets.VAULT_ADDR }}
           secret_vault_roleId: ${{ secrets.VAULT_ROLE_ID }}
 
-<<<<<<< HEAD
-  docker-checks:
-    if: needs.detect-changes.outputs.camunda-docker-tests == 'true'
-    needs: [ detect-changes ]
-    runs-on: ubuntu-latest
-    timeout-minutes: 25
-    services:
-      # local registry is used as this job needs to push as it builds multi-platform images
-=======
   integration-tests:
     if: needs.detect-changes.outputs.java-code-changes == 'true'
     name: "[IT] ${{ matrix.name }}"
-    needs: [detect-changes]
+    needs: [ detect-changes ]
     timeout-minutes: 20
     outputs:
       flakyTests: ${{ steps.analyze-test-run.outputs.flakyTests }}
@@ -169,80 +156,10 @@
     env:
       ZEEBE_TEST_DOCKER_IMAGE: localhost:5000/camunda/zeebe:current-test
     services:
->>>>>>> bad3750b
       registry:
         image: registry:2
         ports:
           - 5000:5000
-<<<<<<< HEAD
-    env:
-      LOCAL_DOCKER_IMAGE: localhost:5000/camunda/camunda
-      TEST_ELASTICSEARCH_IMAGE: docker.elastic.co/elasticsearch/elasticsearch:8.14.1
-    steps:
-      - uses: actions/checkout@v4
-      - uses: hadolint/hadolint-action@v3.1.0
-        with:
-          config: ./.hadolint.yaml
-          dockerfile: ./camunda.Dockerfile
-          format: sarif
-          output-file: ./hadolint.sarif
-          no-color: true
-          verbose: true
-      - name: Upload Hadolint Results
-        if: always()
-        uses: github/codeql-action/upload-sarif@v3
-        with:
-          sarif_file: ./hadolint.sarif
-      - uses: ./.github/actions/setup-zeebe
-        with:
-          secret_vault_secretId: ${{ secrets.VAULT_SECRET_ID }}
-          secret_vault_address: ${{ secrets.VAULT_ADDR }}
-          secret_vault_roleId: ${{ secrets.VAULT_ROLE_ID }}
-          docker-secret-path: secret/data/products/camunda/ci/github-actions
-      - uses: ./.github/actions/build-frontend
-        id: build-operate-fe
-        with:
-          directory: ./operate/client
-      - uses: ./.github/actions/build-frontend
-        id: build-tasklist-fe
-        with:
-          directory: ./tasklist/client
-      - uses: ./.github/actions/build-frontend
-        id: build-identity-fe
-        with:
-          directory: ./identity/client
-      - uses: ./.github/actions/build-zeebe
-        id: build-camunda
-        with:
-          maven-extra-args: -PskipFrontendBuild
-          go: false
-      - uses: ./.github/actions/build-platform-docker
-        id: build-camunda-docker
-        with:
-          # we use a local registry for pushing
-          repository: ${{ env.LOCAL_DOCKER_IMAGE }}
-          distball: ${{ steps.build-camunda.outputs.distball }}
-          platforms: ${{ env.DOCKER_PLATFORMS }}
-          dockerfile: camunda.Dockerfile
-          # push is needed for multi-arch images as buildkit does not support loading them locally
-          push: true
-      - name: Verify Docker image
-        uses: ./.github/actions/verify-platform-docker
-        with:
-          imageName: ${{ env.LOCAL_DOCKER_IMAGE }}
-          date: ${{ steps.build-camunda-docker.outputs.date }}
-          revision: ${{ github.sha }}
-          version: ${{ steps.build-camunda-docker.outputs.version }}
-          platforms: ${{ env.DOCKER_PLATFORMS }}
-          goldenfile: camunda-docker-labels.golden.json
-      - name: Run Docker tests
-        run: |
-          ./mvnw -f dist --no-snapshot-updates -DskipChecks -Dtest=CamundaDockerIT -Dsurefire.rerunFailingTestsCount=3 \
-          -Dcamunda.docker.test.enabled=true \
-          -Dcamunda.docker.test.image="${{ env.LOCAL_DOCKER_IMAGE }}:${{ steps.build-camunda-docker.outputs.version }}" \
-          -Dcamunda.docker.test.elasticsearch.image="${{ env.TEST_ELASTICSEARCH_IMAGE }}" \
-          test
-=======
     steps:
       - uses: actions/checkout@v4
       - uses: ./.github/actions/setup-zeebe
@@ -285,16 +202,100 @@
         if: ${{ failure() || cancelled() }}
         with:
           name: "[IT] ${{ matrix.name }}"
->>>>>>> bad3750b
       - name: Observe build status
         if: always()
         continue-on-error: true
         uses: ./.github/actions/observe-build-status
         with:
-<<<<<<< HEAD
-=======
           job_name: "integration-tests/${{ matrix.group }}"
->>>>>>> bad3750b
+          build_status: ${{ job.status }}
+          secret_vault_secretId: ${{ secrets.VAULT_SECRET_ID }}
+          secret_vault_address: ${{ secrets.VAULT_ADDR }}
+          secret_vault_roleId: ${{ secrets.VAULT_ROLE_ID }}
+
+  docker-checks:
+    if: needs.detect-changes.outputs.camunda-docker-tests == 'true'
+    needs: [ detect-changes ]
+    runs-on: ubuntu-latest
+    timeout-minutes: 25
+    services:
+      # local registry is used as this job needs to push as it builds multi-platform images
+      registry:
+        image: registry:2
+        ports:
+          - 5000:5000
+    env:
+      LOCAL_DOCKER_IMAGE: localhost:5000/camunda/camunda
+      TEST_ELASTICSEARCH_IMAGE: docker.elastic.co/elasticsearch/elasticsearch:8.14.1
+    steps:
+      - uses: actions/checkout@v4
+      - uses: hadolint/hadolint-action@v3.1.0
+        with:
+          config: ./.hadolint.yaml
+          dockerfile: ./camunda.Dockerfile
+          format: sarif
+          output-file: ./hadolint.sarif
+          no-color: true
+          verbose: true
+      - name: Upload Hadolint Results
+        if: always()
+        uses: github/codeql-action/upload-sarif@v3
+        with:
+          sarif_file: ./hadolint.sarif
+      - uses: ./.github/actions/setup-zeebe
+        with:
+          secret_vault_secretId: ${{ secrets.VAULT_SECRET_ID }}
+          secret_vault_address: ${{ secrets.VAULT_ADDR }}
+          secret_vault_roleId: ${{ secrets.VAULT_ROLE_ID }}
+          docker-secret-path: secret/data/products/camunda/ci/github-actions
+      - uses: ./.github/actions/build-frontend
+        id: build-operate-fe
+        with:
+          directory: ./operate/client
+      - uses: ./.github/actions/build-frontend
+        id: build-tasklist-fe
+        with:
+          directory: ./tasklist/client
+      - uses: ./.github/actions/build-frontend
+        id: build-identity-fe
+        with:
+          directory: ./identity/client
+      - uses: ./.github/actions/build-zeebe
+        id: build-camunda
+        with:
+          maven-extra-args: -PskipFrontendBuild
+          go: false
+      - uses: ./.github/actions/build-platform-docker
+        id: build-camunda-docker
+        with:
+          # we use a local registry for pushing
+          repository: ${{ env.LOCAL_DOCKER_IMAGE }}
+          distball: ${{ steps.build-camunda.outputs.distball }}
+          platforms: ${{ env.DOCKER_PLATFORMS }}
+          dockerfile: camunda.Dockerfile
+          # push is needed for multi-arch images as buildkit does not support loading them locally
+          push: true
+      - name: Verify Docker image
+        uses: ./.github/actions/verify-platform-docker
+        with:
+          imageName: ${{ env.LOCAL_DOCKER_IMAGE }}
+          date: ${{ steps.build-camunda-docker.outputs.date }}
+          revision: ${{ github.sha }}
+          version: ${{ steps.build-camunda-docker.outputs.version }}
+          platforms: ${{ env.DOCKER_PLATFORMS }}
+          goldenfile: camunda-docker-labels.golden.json
+      - name: Run Docker tests
+        run: |
+          ./mvnw -f dist --no-snapshot-updates -DskipChecks -Dtest=CamundaDockerIT -Dsurefire.rerunFailingTestsCount=3 \
+          -Dcamunda.docker.test.enabled=true \
+          -Dcamunda.docker.test.image="${{ env.LOCAL_DOCKER_IMAGE }}:${{ steps.build-camunda-docker.outputs.version }}" \
+          -Dcamunda.docker.test.elasticsearch.image="${{ env.TEST_ELASTICSEARCH_IMAGE }}" \
+          test
+      - name: Observe build status
+        if: always()
+        continue-on-error: true
+        uses: ./.github/actions/observe-build-status
+        with:
           build_status: ${{ job.status }}
           secret_vault_secretId: ${{ secrets.VAULT_SECRET_ID }}
           secret_vault_address: ${{ secrets.VAULT_ADDR }}
@@ -408,8 +409,7 @@
           SLACK_WEBHOOK_URL: ${{ secrets.SLACK_WEBHOOK_URL }}
           SLACK_WEBHOOK_TYPE: INCOMING_WEBHOOK
           FLAKY_UNIT_TESTS: ${{needs.check-results.outputs.flakyUnitTests}}
-<<<<<<< HEAD
-
+          FLAKY_ITS: ${{needs.check-results.outputs.flakyITs}}
 
   deploy-camunda-docker-snapshot:
     name: Deploy snapshot Camunda Docker image
@@ -453,7 +453,4 @@
           distball: ${{ steps.build-camunda.outputs.distball }}
           platforms: ${{ env.DOCKER_PLATFORMS }}
           dockerfile: camunda.Dockerfile
-          push: true
-=======
-          FLAKY_ITS: ${{needs.check-results.outputs.flakyITs}}
->>>>>>> bad3750b
+          push: true