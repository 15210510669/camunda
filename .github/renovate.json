--- conflicted
+++ resolved
@@ -86,15 +86,7 @@
       "groupSlug": "all-minor-patch"
     },
     {
-<<<<<<< HEAD
-=======
-      "description": "Each digest update breaks release process verification, remove when https://github.com/camunda/zeebe/issues/17181 is done.",
-      "matchFileNames": ["operate.Dockerfile"],
-      "enabled": false
-    },
-    {
       "description": "Both dependencies need to be updated at once for green CI.",
->>>>>>> 7355799d
       "matchPackagePatterns": ["@playwright/test", "mcr.microsoft.com/playwright"],
       "groupName": "playwright"
     },
