/*
 * Copyright Camunda Services GmbH and/or licensed to Camunda Services GmbH under
 * one or more contributor license agreements. See the NOTICE file distributed
 * with this work for additional information regarding copyright ownership.
 * Licensed under the Camunda License 1.0. You may not use this file
 * except in compliance with the Camunda License 1.0.
 */
package io.camunda.operate.webapp.security.sso;

import static io.camunda.operate.OperateProfileService.SSO_AUTH_PROFILE;
import static io.camunda.operate.property.Auth0Properties.DEFAULT_ORGANIZATIONS_KEY;
import static io.camunda.operate.util.CollectionUtil.asMap;
import static io.camunda.operate.webapp.security.OperateURIs.LOGIN_RESOURCE;
import static io.camunda.operate.webapp.security.OperateURIs.LOGOUT_RESOURCE;
import static io.camunda.operate.webapp.security.OperateURIs.NO_PERMISSION;
import static io.camunda.operate.webapp.security.OperateURIs.ROOT;
import static io.camunda.operate.webapp.security.OperateURIs.SSO_CALLBACK_URI;
import static io.camunda.operate.webapp.security.sso.AuthenticationIT.OPERATE_TEST_SALESPLAN;
import static org.assertj.core.api.Assertions.assertThat;
import static org.mockito.ArgumentMatchers.*;
import static org.mockito.BDDMockito.given;
import static org.mockito.Mockito.doThrow;
import static org.mockito.Mockito.mock;
import static org.mockito.Mockito.when;

import com.auth0.AuthenticationController;
import com.auth0.AuthorizeUrl;
import com.auth0.IdentityVerificationException;
import com.auth0.Tokens;
import io.camunda.operate.JacksonConfig;
import io.camunda.operate.OperateProfileService;
import io.camunda.operate.conditions.DatabaseInfo;
import io.camunda.operate.connect.ElasticsearchConnector;
import io.camunda.operate.connect.OpensearchConnector;
import io.camunda.operate.connect.OperateDateTimeFormatter;
import io.camunda.operate.management.IndicesCheck;
import io.camunda.operate.property.OperateProperties;
import io.camunda.operate.schema.indices.OperateWebSessionIndex;
import io.camunda.operate.store.elasticsearch.ElasticsearchTaskStore;
import io.camunda.operate.store.elasticsearch.RetryElasticsearchClient;
import io.camunda.operate.store.opensearch.client.sync.RichOpenSearchClient;
import io.camunda.operate.util.SpringContextHolder;
import io.camunda.operate.util.apps.nobeans.TestApplicationWithNoBeans;
import io.camunda.operate.webapp.controllers.OperateIndexController;
import io.camunda.operate.webapp.elasticsearch.ElasticsearchSessionRepository;
import io.camunda.operate.webapp.opensearch.OpensearchSessionRepository;
import io.camunda.operate.webapp.rest.AuthenticationRestService;
import io.camunda.operate.webapp.security.AuthenticationTestable;
import io.camunda.operate.webapp.security.OperateURIs;
import io.camunda.operate.webapp.security.SessionRepositoryConfig;
import io.camunda.operate.webapp.security.SessionService;
import io.camunda.operate.webapp.security.auth.RolePermissionService;
import io.camunda.operate.webapp.security.oauth2.CCSaaSJwtAuthenticationTokenValidator;
import io.camunda.operate.webapp.security.oauth2.Jwt2AuthenticationTokenConverter;
import io.camunda.operate.webapp.security.oauth2.OAuth2WebConfigurer;
import io.camunda.operate.webapp.security.sso.model.ClusterInfo;
import io.camunda.operate.webapp.security.sso.model.ClusterMetadata;
import io.camunda.webapps.WebappsModuleConfiguration;
import java.util.Arrays;
import java.util.Base64;
import java.util.Collection;
import java.util.Collections;
import java.util.HashMap;
import java.util.List;
import java.util.Map;
import java.util.function.BiFunction;
import org.json.JSONObject;
import org.junit.Before;
import org.junit.ClassRule;
import org.junit.Rule;
import org.junit.Test;
import org.junit.runner.RunWith;
import org.junit.runners.Parameterized;
import org.junit.runners.Parameterized.Parameters;
import org.springframework.beans.factory.annotation.Autowired;
import org.springframework.beans.factory.annotation.Qualifier;
import org.springframework.boot.test.context.SpringBootTest;
import org.springframework.boot.test.mock.mockito.MockBean;
import org.springframework.boot.test.web.client.TestRestTemplate;
import org.springframework.boot.test.web.server.LocalServerPort;
import org.springframework.context.ApplicationContext;
import org.springframework.http.HttpEntity;
import org.springframework.http.HttpHeaders;
import org.springframework.http.HttpMethod;
import org.springframework.http.HttpStatus;
import org.springframework.http.ResponseEntity;
import org.springframework.test.context.ActiveProfiles;
import org.springframework.test.context.junit4.rules.SpringClassRule;
import org.springframework.test.context.junit4.rules.SpringMethodRule;
import org.springframework.web.client.RestTemplate;

@RunWith(Parameterized.class)
@SpringBootTest(
    classes = {
      TestApplicationWithNoBeans.class,
      OAuth2WebConfigurer.class,
      Jwt2AuthenticationTokenConverter.class,
      CCSaaSJwtAuthenticationTokenValidator.class,
      SSOWebSecurityConfig.class,
      SSOConfigurator.class,
      Auth0Service.class,
      C8ConsoleService.class,
      SSOController.class,
      TokenAuthentication.class,
      SSOUserService.class,
      AuthenticationRestService.class,
      RolePermissionService.class,
      OperateURIs.class,
      OperateProperties.class,
      SessionService.class,
      SessionRepositoryConfig.class,
      OperateWebSessionIndex.class,
      RetryElasticsearchClient.class,
      ElasticsearchTaskStore.class,
      OperateProfileService.class,
      ElasticsearchConnector.class,
      ElasticsearchSessionRepository.class,
      OpensearchSessionRepository.class,
      RichOpenSearchClient.class,
      OpensearchConnector.class,
      JacksonConfig.class,
      OperateDateTimeFormatter.class,
<<<<<<< HEAD
      DatabaseInfo.class
=======
      DatabaseInfo.class,
      OperateIndexController.class,
      WebappsModuleConfiguration.class,
>>>>>>> ba92191c
    },
    properties = {
      "server.servlet.context-path=" + AuthenticationWithPersistentSessionsIT.CONTEXT_PATH,
      "spring.web.resources.add-mappings=true",
      "camunda.operate.persistentSessionsEnabled=true",
      "camunda.operate.auth0.clientId=1",
      "camunda.operate.auth0.clientSecret=2",
      "camunda.operate.cloud.organizationid=3",
      "camunda.operate.cloud.clusterId=test-clusterId",
      "camunda.operate.auth0.domain=domain",
      "camunda.operate.cloud.permissionaudience=audience",
      "camunda.operate.cloud.permissionurl=https://permissionurl",
      "camunda.operate.cloud.consoleUrl=https://consoleUrl",
      "camunda.operate.auth0.claimName=claimName"
    },
    webEnvironment = SpringBootTest.WebEnvironment.RANDOM_PORT)
@ActiveProfiles({SSO_AUTH_PROFILE, "test"})
public class AuthenticationWithPersistentSessionsIT implements AuthenticationTestable {

  public static final String CONTEXT_PATH = "/operate-test";
  @ClassRule public static final SpringClassRule SPRING_CLASS_RULE = new SpringClassRule();
  @Rule public final SpringMethodRule springMethodRule = new SpringMethodRule();
  private final BiFunction<String, String, Tokens> orgExtractor;
  @LocalServerPort private int randomServerPort;
  @Autowired private TestRestTemplate testRestTemplate;
  @Autowired private OperateProperties operateProperties;
  @MockBean private AuthenticationController authenticationController;

  @MockBean
  @Qualifier("auth0_restTemplate")
  private RestTemplate restTemplate;

  @MockBean private IndicesCheck probes;
  @Autowired private ApplicationContext applicationContext;

  public AuthenticationWithPersistentSessionsIT(
      final BiFunction<String, String, Tokens> orgExtractor) {
    this.orgExtractor = orgExtractor;
  }

  @Parameters
  public static Collection<BiFunction<String, String, Tokens>> orgExtractors() {
    return Arrays.asList(AuthenticationWithPersistentSessionsIT::tokensWithOrgAsMapFrom);
  }

  private static Tokens tokensWithOrgAsMapFrom(final String claim, final String organization) {
    final String emptyJSONEncoded = toEncodedToken(Collections.EMPTY_MAP);
    final long expiresInSeconds = System.currentTimeMillis() / 1000 + 10000; // now + 10 seconds
    final Map<String, Object> orgMap = Map.of("id", organization);
    final String accountData =
        toEncodedToken(
            asMap(
                claim,
                List.of(orgMap),
                "exp",
                expiresInSeconds,
                "name",
                "operate-testuser",
                DEFAULT_ORGANIZATIONS_KEY,
                List.of(Map.of("id", "3", "roles", List.of("user", "analyst")))));
    return new Tokens(
        "accessToken",
        emptyJSONEncoded + "." + accountData + "." + emptyJSONEncoded,
        "refreshToken",
        "type",
        5L);
  }

  private static String toEncodedToken(final Map map) {
    return toBase64(toJSON(map));
  }

  private static String toBase64(final String input) {
    return new String(Base64.getEncoder().encode(input.getBytes()));
  }

  private static String toJSON(final Map map) {
    return new JSONObject(map).toString();
  }

  @Before
  public void setUp() {
    new SpringContextHolder().setApplicationContext(applicationContext);
    // mock building authorizeUrl
    final AuthorizeUrl mockedAuthorizedUrl = mock(AuthorizeUrl.class);
    given(authenticationController.buildAuthorizeUrl(isNotNull(), isNotNull(), isNotNull()))
        .willReturn(mockedAuthorizedUrl);
    given(mockedAuthorizedUrl.withAudience(isNotNull())).willReturn(mockedAuthorizedUrl);
    given(mockedAuthorizedUrl.withScope(isNotNull())).willReturn(mockedAuthorizedUrl);
    given(mockedAuthorizedUrl.build())
        .willReturn(
            "https://domain/authorize?redirect_uri=http://localhost:58117/sso-callback&client_id=1&audience=https://domain/userinfo");
  }

  @Test
  public void testLoginSuccess() throws Exception {
    // Step 1 try to access document root
    ResponseEntity<String> response = get(ROOT);
    final HttpEntity<?> cookies = httpEntityWithCookie(response);

    assertThatRequestIsRedirectedTo(response, urlFor(LOGIN_RESOURCE));

    // Step 2 Get Login provider url
    mockPermissionAllowed();
    mockClusterMetadata();
    response = get(LOGIN_RESOURCE, cookies);
    assertThat(redirectLocationIn(response))
        .contains(
            operateProperties.getAuth0().getDomain(),
            SSO_CALLBACK_URI,
            operateProperties.getAuth0().getClientId(),
            operateProperties.getAuth0().getDomain());
    // Step 3 Call back uri with valid userinfos
    // mock building tokens
    given(authenticationController.handle(isNotNull(), isNotNull()))
        .willReturn(
            orgExtractor.apply(
                operateProperties.getAuth0().getClaimName(),
                operateProperties.getCloud().getOrganizationId()));

    response = get(SSO_CALLBACK_URI, cookies);
    assertThatRequestIsRedirectedTo(response, urlFor(ROOT));

    response = get(ROOT, cookies);
    // Check if access to url possible
    assertThat(response.getStatusCode()).isEqualTo(HttpStatus.OK);
    assertThatSecurityHeadersAreSet(response);
  }

  @Test
  public void testLoginFailedWithNoPermissions() throws Exception {
    // Step 1 try to access document root
    ResponseEntity<String> response = get(ROOT);
    final HttpEntity<?> cookies = httpEntityWithCookie(response);

    assertThatRequestIsRedirectedTo(response, urlFor(LOGIN_RESOURCE));

    // Step 2 Get Login provider url
    mockPermissionAllowed();
    response = get(LOGIN_RESOURCE, cookies);
    assertThat(redirectLocationIn(response))
        .contains(
            operateProperties.getAuth0().getDomain(),
            SSO_CALLBACK_URI,
            operateProperties.getAuth0().getClientId(),
            operateProperties.getAuth0().getDomain());
    // Step 3 Call back uri with invalid userdata
    given(authenticationController.handle(isNotNull(), isNotNull()))
        .willReturn(
            orgExtractor.apply(operateProperties.getAuth0().getClaimName(), "wrong-organization"));

    response = get(SSO_CALLBACK_URI, cookies);
    assertThat(redirectLocationIn(response)).contains(NO_PERMISSION);

    response = get(ROOT, cookies);
    // Check that access to url is not possible
    assertThatRequestIsRedirectedTo(response, urlFor(LOGIN_RESOURCE));
  }

  @Test
  public void testLoginFailedWithOtherException() throws Exception {
    // Step 1 try to access document root
    ResponseEntity<String> response = get(ROOT);
    final HttpEntity<?> cookies = httpEntityWithCookie(response);

    assertThatRequestIsRedirectedTo(response, urlFor(LOGIN_RESOURCE));

    // Step 2 Get Login provider url
    response = get(LOGIN_RESOURCE, cookies);
    assertThat(redirectLocationIn(response))
        .contains(
            operateProperties.getAuth0().getDomain(),
            SSO_CALLBACK_URI,
            operateProperties.getAuth0().getClientId(),
            operateProperties.getAuth0().getDomain());
    // Step 3 Call back uri, but there is an IdentityVerificationException.
    doThrow(IdentityVerificationException.class)
        .when(authenticationController)
        .handle(any(), any());

    response = get(SSO_CALLBACK_URI, cookies);
    assertThatRequestIsRedirectedTo(response, urlFor(NO_PERMISSION));
  }

  @Test
  public void testLogout() throws Throwable {
    // Step 1 Login
    mockPermissionAllowed();
    ResponseEntity<String> response = get(ROOT);
    final HttpEntity<?> cookies = httpEntityWithCookie(response);
    response = get(LOGIN_RESOURCE, cookies);
    given(authenticationController.handle(isNotNull(), isNotNull()))
        .willReturn(
            orgExtractor.apply(
                operateProperties.getAuth0().getClaimName(),
                operateProperties.getCloud().getOrganizationId()));
    response = get(SSO_CALLBACK_URI, cookies);
    response = get(ROOT, cookies);

    assertThat(response.getStatusCode()).isEqualTo(HttpStatus.OK);
    // Step 2 logout
    response = get(LOGOUT_RESOURCE, cookies);
    assertThat(redirectLocationIn(response))
        .contains(
            operateProperties.getAuth0().getDomain(),
            "logout",
            operateProperties.getAuth0().getClientId(),
            urlFor(ROOT));
    // Redirected to Login
    response = get(ROOT);
    assertThatRequestIsRedirectedTo(response, urlFor(LOGIN_RESOURCE));
  }

  @Test
  public void testLoginToAPIResource() throws Exception {
    // Step 1 try to access user info
    final String userInfoUrl = AuthenticationRestService.AUTHENTICATION_URL + "/user";
    ResponseEntity<String> response = get(userInfoUrl);
    assertThat(response.getStatusCode()).isEqualTo(HttpStatus.UNAUTHORIZED);

    // Save cookie for further requests
    HttpEntity<?> httpEntity = httpEntityWithCookie(response);

    // Step 2 Get Login provider url
    mockPermissionAllowed();
    response = get(LOGIN_RESOURCE, httpEntity);

    assertThat(redirectLocationIn(response))
        .contains(
            operateProperties.getAuth0().getDomain(),
            SSO_CALLBACK_URI,
            operateProperties.getAuth0().getClientId(),
            operateProperties.getAuth0().getDomain());
    // Step 3 Call back uri
    given(authenticationController.handle(isNotNull(), isNotNull()))
        .willReturn(
            orgExtractor.apply(
                operateProperties.getAuth0().getClaimName(),
                operateProperties.getCloud().getOrganizationId()));

    response = get(SSO_CALLBACK_URI, httpEntity);
    httpEntity = httpEntityWithCookie(response);

    mockEmptyClusterMetadata();
    response = get(userInfoUrl, httpEntity);
    assertThat(response.getBody()).contains("\"c8Links\":{}");

    mockClusterMetadata();
    response = get(userInfoUrl, httpEntity);
    final String c8Links =
        "{\"console\":\"https://console.audience/org/3/cluster/test-clusterId\","
            + "\"operate\":\"http://operate-url\","
            + "\"optimize\":\"http://optimize-url\","
            + "\"modeler\":\"https://modeler.audience/org/3\","
            + "\"tasklist\":\"http://tasklist-url\","
            + "\"zeebe\":\"grpc://zeebe-url\"}";
    assertThat(response.getBody()).contains("\"username\":\"operate-testuser\"");
    assertThat(response.getBody()).contains("\"displayName\":\"operate-testuser\"");
    assertThat(response.getBody()).contains("\"salesPlanType\":\"test\"");
    assertThat(response.getBody()).contains("\"roles\":[\"user\",\"analyst\"]");
    assertThat(response.getBody()).contains("\"c8Links\":" + c8Links);
  }

  private HttpEntity<?> httpEntityWithCookie(final ResponseEntity<String> response) {
    final HttpHeaders headers = new HttpHeaders();
    headers.add("Cookie", response.getHeaders().get("Set-Cookie").get(0));
    return new HttpEntity<>(new HashMap<>(), headers);
  }

  @Test
  public void testAccessNoPermission() {
    final ResponseEntity<String> response = get(NO_PERMISSION);
    assertThat(response.getBody()).contains("No permission for Operate");
  }

  protected void assertThatRequestIsRedirectedTo(
      final ResponseEntity<?> response, final String url) {
    assertThat(response.getStatusCode()).isEqualTo(HttpStatus.FOUND);
    assertThat(redirectLocationIn(response)).isEqualTo(url);
  }

  private ResponseEntity<String> get(final String path, final HttpEntity<?> requestEntity) {
    return testRestTemplate.exchange(path, HttpMethod.GET, requestEntity, String.class);
  }

  private String urlFor(final String path) {
    return String.format("http://localhost:%d%s%s", randomServerPort, CONTEXT_PATH, path);
  }

  @Override
  public TestRestTemplate getTestRestTemplate() {
    return testRestTemplate;
  }

  private void mockPermissionAllowed() {
    final ClusterInfo.OrgPermissions operate =
        new ClusterInfo.OrgPermissions(null, new ClusterInfo.Permission(true, true, true, true));

    final ClusterInfo.OrgPermissions cluster = new ClusterInfo.OrgPermissions(operate, null);
    final ClusterInfo clusterInfo = new ClusterInfo("Org Name", cluster, OPERATE_TEST_SALESPLAN);
    final ResponseEntity<ClusterInfo> clusterInfoResponseEntity =
        new ResponseEntity<>(clusterInfo, HttpStatus.OK);

    when(restTemplate.exchange(
            eq("https://permissionurl/3"), eq(HttpMethod.GET), (HttpEntity) any(), (Class) any()))
        .thenReturn(clusterInfoResponseEntity);
  }

  private void mockClusterMetadata() {
    final ClusterMetadata clusterMetadata =
        new ClusterMetadata()
            .setName("test-cluster")
            .setUuid("test-clusterId")
            .setUrls(
                Map.of(
                    ClusterMetadata.AppName.OPERATE, "http://operate-url",
                    ClusterMetadata.AppName.TASKLIST, "http://tasklist-url",
                    ClusterMetadata.AppName.OPTIMIZE, "http://optimize-url",
                    ClusterMetadata.AppName.ZEEBE, "grpc://zeebe-url"));
    final ClusterMetadata[] clusterMetadatas = new ClusterMetadata[] {clusterMetadata};
    when(restTemplate.exchange(
            eq("https://consoleUrl/external/organizations/3/clusters"),
            eq(HttpMethod.GET),
            (HttpEntity) any(),
            eq(ClusterMetadata[].class)))
        .thenReturn(new ResponseEntity<>(clusterMetadatas, HttpStatus.OK));
  }

  private void mockEmptyClusterMetadata() {
    when(restTemplate.exchange(
            eq("https://consoleUrl/external/organizations/3/clusters"),
            eq(HttpMethod.GET),
            (HttpEntity) any(),
            eq(ClusterMetadata[].class)))
        .thenReturn(new ResponseEntity<>(null, HttpStatus.NOT_FOUND));
  }
}<|MERGE_RESOLUTION|>--- conflicted
+++ resolved
@@ -120,13 +120,9 @@
       OpensearchConnector.class,
       JacksonConfig.class,
       OperateDateTimeFormatter.class,
-<<<<<<< HEAD
-      DatabaseInfo.class
-=======
       DatabaseInfo.class,
       OperateIndexController.class,
       WebappsModuleConfiguration.class,
->>>>>>> ba92191c
     },
     properties = {
       "server.servlet.context-path=" + AuthenticationWithPersistentSessionsIT.CONTEXT_PATH,
