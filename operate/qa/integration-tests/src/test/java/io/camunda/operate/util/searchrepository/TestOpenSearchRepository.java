--- conflicted
+++ resolved
@@ -186,17 +186,12 @@
   }
 
   @Override
-<<<<<<< HEAD
-  public <A, R> List<R> searchTerm(
-      final String index, final String field, final A value, final Class<R> clazz, final int size)
-=======
   public <R> List<R> searchTerm(
       final String index,
       final String field,
       final Object value,
       final Class<R> clazz,
       final int size)
->>>>>>> d058cdbf
       throws IOException {
     Query query = null;
 
@@ -221,8 +216,6 @@
   }
 
   @Override
-<<<<<<< HEAD
-=======
   public <R> List<R> searchTerms(
       final String index,
       final Map<String, Object> fieldValueMap,
@@ -255,7 +248,6 @@
   }
 
   @Override
->>>>>>> d058cdbf
   public List<Long> searchIds(
       final String index, final String idFieldName, final List<Long> ids, final int size)
       throws IOException {
