--- conflicted
+++ resolved
@@ -93,7 +93,6 @@
   }
 
   @Override
-<<<<<<< HEAD
   public void checkAndUpdateIndices() {
     LOGGER.info("Updating Indices with currently-configured number of replicas...");
     final String currentConfigNumberOfReplicas =
@@ -115,7 +114,9 @@
                 }
               }
             });
-=======
+  }
+
+  @Override
   public void createDefaults() {
     final OperateElasticsearchProperties elsConfig = operateProperties.getElasticsearch();
     final String settingsTemplate = settingsTemplateName();
@@ -163,7 +164,6 @@
             .aliases(Set.of(new Alias(templateDescriptor.getAlias()).writeIndex(false)))
             .settings(getIndexSettings(templateDescriptor.getIndexName()));
     createIndex(createIndexRequest, indexName);
->>>>>>> ee57a8ba
   }
 
   @Override
