{
  "name": "camunda-operate",
  "version": "8.6.0-SNAPSHOT",
  "private": true,
  "dependencies": {
    "@axe-core/playwright": "4.9.1",
    "@bpmn-io/element-template-icon-renderer": "0.5.2",
    "@camunda/camunda-composite-components": "0.7.1",
    "@carbon/elements": "11.46.0",
    "@carbon/react": "1.57.0",
    "@devbookhq/splitter": "1.4.2",
    "@floating-ui/react-dom": "2.1.0",
    "@loadable/component": "^5.15.3",
    "@monaco-editor/react": "4.6.0",
    "@types/loadable__component": "5.13.9",
    "bpmn-js": "17.8.1",
    "bpmn-moddle": "9.0.1",
    "date-fns": "3.6.0",
    "dmn-js": "16.4.0",
    "final-form": "4.20.10",
    "final-form-arrays": "3.1.0",
    "history": "5.3.0",
    "lodash": "4.17.21",
    "mixpanel-browser": "2.51.0",
    "mobx": "6.12.3",
    "mobx-react": "9.1.1",
    "react": "18.3.1",
    "react-dom": "18.3.1",
    "react-final-form": "6.5.9",
    "react-final-form-arrays": "3.1.4",
    "react-router-dom": "6.4.2",
    "react-transition-group": "4.4.5",
    "sass": "1.77.4",
    "serve": "14.2.3",
    "styled-components": "6.1.11",
    "stylis": "4.3.2"
  },
  "scripts": {
    "start": "cross-env TSC_COMPILE_ON_ERROR=true GENERATE_SOURCEMAP=false react-app-rewired start",
    "start:e2e": "cross-env GENERATE_SOURCEMAP=false BROWSER=none PORT=3001 IS_E2E=true react-app-rewired start",
    "build": "cross-env GENERATE_SOURCEMAP=false react-app-rewired build && node license-build.js",
    "test": "react-scripts test --env=jsdom --resetMocks=false --clearMocks=true",
    "test:ci": "cross-env CI=true react-scripts test --env=jsdom --resetMocks=false --ci --testTimeout 7000 --clearMocks=true",
    "eject": "react-scripts eject",
    "ts-check": "tsc",
    "eslint": "eslint src/ e2e-playwright/ --max-warnings=0",
    "lint": "yarn ts-check && yarn eslint",
    "fix:prettier": "prettier --write \"**/*.ts\"",
    "test:e2e": "cross-env IS_E2E=true PORT=8081 ZEEBE_GATEWAY_ADDRESS=localhost:26503 yarn playwright e2e-playwright/tests",
    "test:a11y": "cross-env IS_A11Y=true yarn playwright e2e-playwright/a11y",
    "generate-screenshots": "cross-env IS_SCREENSHOT_GENERATOR=true yarn playwright e2e-playwright/docs-screenshots",
    "test:e2e:ci": "cross-env IS_E2E=true PORT=8080 yarn playwright e2e-playwright/tests",
    "postinstall": "cd ../.. && husky install",
    "coverage": "yarn test --coverage --collectCoverageFrom=src/**/* --changedSince=origin/main --watchAll=false --passWithNoTests",
    "analyze-bundle": "react-app-rewired build && source-map-explorer 'build/static/js/*.js'",
    "playwright": "playwright test",
    "start-visual-regression-docker": "docker run --rm --network host -v $(pwd):/work/ -w /work/ -it mcr.microsoft.com/playwright:v1.44.0-focal /bin/bash",
    "start:visual-regression": "serve build/ -p 8081 -n -s -L",
    "build:visual-regression": "cross-env REACT_APP_VERSION=0.0.0-SNAPSHOT yarn build"
  },
  "jest": {
    "transformIgnorePatterns": [
      "/node_modules/(?!@camunda/camunda-composite-components)"
    ]
  },
  "devDependencies": {
    "@babel/plugin-proposal-private-property-in-object": "7.21.11",
    "@playwright/test": "1.44.1",
    "@testing-library/jest-dom": "6.4.5",
    "@testing-library/react": "16.0.0",
    "@testing-library/react-hooks": "8.0.1",
    "@testing-library/user-event": "14.5.2",
    "@types/carbon-components-react": "7.55.10",
    "@types/carbon__elements": "11.10.3",
    "@types/jest": "29.5.12",
    "@types/lodash": "4.17.4",
    "@types/mixpanel-browser": "2.49.0",
<<<<<<< HEAD
    "@types/node": "20.14.1",
=======
    "@types/node": "20.14.2",
>>>>>>> ba92191c
    "@types/react": "18.3.3",
    "@types/react-dom": "18.3.0",
    "@types/react-transition-group": "4.4.10",
    "cross-env": "^7.0.3",
    "eslint-plugin-license-header": "^0.6.0",
    "eslint-plugin-prettier": "5.1.3",
    "event-source-polyfill": "1.0.31",
    "glob": "10.4.1",
    "http-proxy-middleware": "3.0.0",
    "husky": "9.0.11",
    "jest-styled-components": "7.2.0",
    "lint-staged": "15.2.5",
    "monaco-editor": "^0.49.0",
    "monaco-editor-webpack-plugin": "^7.1.0",
    "msw": "1.3.3",
<<<<<<< HEAD
    "prettier": "3.3.0",
=======
    "prettier": "3.3.1",
>>>>>>> ba92191c
    "react-app-rewired": "^2.2.1",
    "react-scripts": "5.0.1",
    "react-test-renderer": "18.3.1",
    "source-map-explorer": "2.5.3",
    "ts-toolbelt": "9.6.0",
    "typescript": "5.4.5",
    "zeebe-node": "8.3.2"
  },
  "lint-staged": {
    "*": [
      "prettier --write"
    ],
    "*.{js,jsx,ts,tsx}": [
      "yarn lint"
    ]
  },
  "browserslist": [
    ">0.2%",
    "not dead",
    "not ie <= 11",
    "not op_mini all"
  ],
  "scarfSettings": {
    "enabled": false
  },
  "msw": {
    "workerDirectory": "public"
  },
  "resolutions": {
    "react-scripts/postcss-preset-env/postcss-custom-properties": "^13.0.0",
    "@testing-library/dom": "10.1.0"
  }
}<|MERGE_RESOLUTION|>--- conflicted
+++ resolved
@@ -75,11 +75,7 @@
     "@types/jest": "29.5.12",
     "@types/lodash": "4.17.4",
     "@types/mixpanel-browser": "2.49.0",
-<<<<<<< HEAD
-    "@types/node": "20.14.1",
-=======
     "@types/node": "20.14.2",
->>>>>>> ba92191c
     "@types/react": "18.3.3",
     "@types/react-dom": "18.3.0",
     "@types/react-transition-group": "4.4.10",
@@ -95,11 +91,7 @@
     "monaco-editor": "^0.49.0",
     "monaco-editor-webpack-plugin": "^7.1.0",
     "msw": "1.3.3",
-<<<<<<< HEAD
-    "prettier": "3.3.0",
-=======
     "prettier": "3.3.1",
->>>>>>> ba92191c
     "react-app-rewired": "^2.2.1",
     "react-scripts": "5.0.1",
     "react-test-renderer": "18.3.1",
