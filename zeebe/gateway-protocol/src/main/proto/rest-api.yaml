openapi: "3.0.3"
info:
  title: Zeebe REST API
  version: "0.1"
  description: API for communicating with the Zeebe cluster.
  license:
    name: Camunda License Version 1.0
    url: https://github.com/camunda/camunda/blob/main/licenses/CAMUNDA-LICENSE-1.0.txt
externalDocs:
  description: Find out more
  url: https://docs.camunda.io/docs/apis-tools/zeebe-api-rest/overview/

servers:
  - url: "{schema}://{host}:{port}/v2"
    variables:
      host:
        default: localhost
        description: The hostname of the C8 REST Gateway.
      port:
        default: "8080"
        description: The port of the C8 REST API server.
      schema:
        default: http
        description: The schema of the C8 REST API server.

paths:
  /topology:
    get:
      tags:
        - Cluster
      summary: Get cluster topology
      description: Obtains the current topology of the cluster the gateway is part of.
      responses:
        '200':
          $ref: "#/components/responses/TopologyResponse"
  /jobs/activation:
    post:
      tags:
        - Job
      summary: Activate jobs
      description: |
        Iterate through all known partitions and activate up to the requested maximum and
        stream them back to the client as they are activated.
      requestBody:
        required: true
        content:
          application/json:
            schema:
              $ref: "#/components/schemas/JobActivationRequest"
      responses:
        '200':
          description: The list of activated jobs.
          content:
            application/json:
              schema:
                $ref: "#/components/schemas/JobActivationResponse"

  /user-tasks/{userTaskKey}/completion:
    post:
      tags:
        - User task
      summary: Complete a user task
      description: Completes a user task with the given key.
      parameters:
        - name: userTaskKey
          in: path
          required: true
          description: The key of the user task to complete.
          schema:
            type: integer
            format: int64
      requestBody:
        required: false
        content:
          application/json:
            schema:
              $ref: "#/components/schemas/UserTaskCompletionRequest"

      responses:
        '204':
          description: The user task was completed successfully.
        '404':
          description: The user task with the given key was not found.
        '409':
          description: >
            The user task with the given key is in the wrong state currently.
            More details are provided in the response body.
          content:
            application/problem+json:
              schema:
                $ref: "#/components/schemas/ProblemDetail"
        '400':
          description: >
            The user task with the given key cannot be completed.
            More details are provided in the response body.
          content:
            application/problem+json:
              schema:
                $ref: "#/components/schemas/ProblemDetail"
  /user-tasks/{userTaskKey}/assignment:
    post:
      tags:
        - User task
      summary: Assign a user task
      description: Assigns a user task with the given key to the given assignee.
      parameters:
        - name: userTaskKey
          in: path
          required: true
          description: The key of the user task to assign.
          schema:
            type: integer
            format: int64
      requestBody:
        required: true
        content:
          application/json:
            schema:
              $ref: "#/components/schemas/UserTaskAssignmentRequest"
      responses:
        '204':
          description: The user task's assignment was adjusted.
        '404':
          description: The user task with the given key was not found.
        '409':
          description: >
            The user task with the given key is in the wrong state currently.
            More details are provided in the response body.
          content:
            application/problem+json:
              schema:
                $ref: "#/components/schemas/ProblemDetail"
        '400':
          description: >
            The assignment of the user task with the given key cannot be completed.
            More details are provided in the response body.
          content:
            application/problem+json:
              schema:
                $ref: "#/components/schemas/ProblemDetail"
  /user-tasks/{userTaskKey}:
    patch:
      tags:
        - User task
      summary: Update a user task
      description: Update a user task with the given key.
      parameters:
        - name: userTaskKey
          in: path
          required: true
          description: The key of the user task to update.
          schema:
            type: integer
            format: int64
      requestBody:
        required: false
        content:
          application/json:
            schema:
              $ref: "#/components/schemas/UserTaskUpdateRequest"
      responses:
        '204':
          description: The user task was updated successfully.
        '404':
          description: The user task with the given key was not found.
        '409':
          description: >
            The user task with the given key is in the wrong state currently.
            More details are provided in the response body.
          content:
            application/problem+json:
              schema:
                $ref: "#/components/schemas/ProblemDetail"
        '400':
          description: >
            The user task with the given key cannot be updated.
            More details are provided in the response body.
          content:
            application/problem+json:
              schema:
                $ref: "#/components/schemas/ProblemDetail"
  /user-tasks/{userTaskKey}/assignee:
    delete:
      tags:
        - User task
      summary: Unassign a user task
      description: Removes the assignee of a task with the given key.
      parameters:
        - name: userTaskKey
          in: path
          required: true
          description: The key of the user task.
          schema:
            type: integer
            format: int64
      responses:
        '204':
          description: The user task was unassigned successfully.
        '404':
          description: The user task with the given key was not found.
        '409':
          description: >
            The user task with the given key is in the wrong state currently.
            More details are provided in the response body.
          content:
            application/problem+json:
              schema:
                $ref: "#/components/schemas/ProblemDetail"
        '400':
          description: >
            The user task with the given key cannot be unassigned.
            More details are provided in the response body.
          content:
            application/problem+json:
              schema:
                $ref: "#/components/schemas/ProblemDetail"
  /process-instances/search:
    post:
      tags:
        - Process Instance
      summary: Process Instance Search Query
      requestBody:
        required: false
        content:
          application/json:
            schema:
              $ref: '#/components/schemas/ProcessInstanceSearchQueryRequest'
      responses:
        '200':
          $ref: "#/components/responses/ProcessInstanceSearchQueryResponse"
        '400':
          description: >
            The Process Instance Search Query failed.
            More details are provided in the response body.
          content:
            application/problem+json:
              schema:
                $ref: "#/components/schemas/ProblemDetail"
  /users:
    post:
      tags:
        - User
      summary: "Create a user"
      operationId: "createUser"
      requestBody:
        content:
          application/json:
            schema:
              $ref: "#/components/schemas/CamundaUserWithPasswordRequest"
        required: true
      responses:
        "201":
          description: "Created"
          content:
            application/json:
              schema:
                $ref: "#/components/schemas/CamundaUserResponse"
        "400":
          description: "Bad request"
          content:
            application/problem+json:
              schema:
                $ref: "#/components/schemas/ProblemDetail"
        "401":
          description: "Unauthorized"
          content:
            application/problem+json:
              schema:
                $ref: "#/components/schemas/ProblemDetail"
        "403":
          description: "Forbidden"
          content:
            application/problem+json:
              schema:
                $ref: "#/components/schemas/ProblemDetail"
        "404":
          description: "Bad request"
          content:
            application/problem+json:
              schema:
                $ref: "#/components/schemas/ProblemDetail"
        "500":
          description: "Internal server error"
          content:
            application/problem+json:
              schema:
                $ref: "#/components/schemas/ProblemDetail"
  /users/{id}:
    delete:
      tags:
        - User
      summary: "Delete a user"
      operationId: "deleteUser"
      parameters:
        - name: "id"
          in: "path"
          required: true
          schema:
            type: "integer"
            format: "int64"
      responses:
        "204":
          description: "No Content"
        "400":
          description: "Bad request"
          content:
            application/problem+json:
              schema:
                $ref: "#/components/schemas/ProblemDetail"
        "401":
          description: "Unauthorized"
          content:
            application/problem+json:
              schema:
                $ref: "#/components/schemas/ProblemDetail"
        "403":
          description: "Forbidden"
          content:
            application/problem+json:
              schema:
                $ref: "#/components/schemas/ProblemDetail"
        "404":
          description: "Bad request"
          content:
            application/problem+json:
              schema:
                $ref: "#/components/schemas/ProblemDetail"
        "500":
          description: "Internal server error"
          content:
            application/problem+json:
              schema:
                $ref: "#/components/schemas/ProblemDetail"
    get:
      tags:
        - User
      summary: "Retrieve details of a user"
      operationId: "findUserById"
      parameters:
        - name: "id"
          in: "path"
          required: true
          schema:
            type: "integer"
            format: "int64"
      responses:
        "200":
          description: "OK"
          content:
            application/json:
              schema:
                $ref: "#/components/schemas/CamundaUserResponse"
        "400":
          description: "Bad request"
          content:
            application/problem+json:
              schema:
                $ref: "#/components/schemas/ProblemDetail"
        "401":
          description: "Unauthorized"
          content:
            application/problem+json:
              schema:
                $ref: "#/components/schemas/ProblemDetail"
        "403":
          description: "Forbidden"
          content:
            application/problem+json:
              schema:
                $ref: "#/components/schemas/ProblemDetail"
        "404":
          description: "Bad request"
          content:
            application/problem+json:
              schema:
                $ref: "#/components/schemas/ProblemDetail"
        "500":
          description: "Internal server error"
          content:
            application/problem+json:
              schema:
                $ref: "#/components/schemas/ProblemDetail"
    put:
      tags:
        - User
      summary: "Update a user"
      operationId: "updateUser"
      parameters:
        - name: "id"
          in: "path"
          required: true
          schema:
            type: "integer"
            format: "int64"
      requestBody:
        content:
          application/json:
            schema:
              $ref: "#/components/schemas/CamundaUserWithPasswordRequest"
        required: true
      responses:
        "200":
          description: "OK"
          content:
            application/json:
              schema:
                $ref: "#/components/schemas/CamundaUserResponse"
        "400":
          description: "Bad request"
          content:
            application/problem+json:
              schema:
                $ref: "#/components/schemas/ProblemDetail"
        "401":
          description: "Unauthorized"
          content:
            application/problem+json:
              schema:
                $ref: "#/components/schemas/ProblemDetail"
        "403":
          description: "Forbidden"
          content:
            application/problem+json:
              schema:
                $ref: "#/components/schemas/ProblemDetail"
        "404":
          description: "Bad request"
          content:
            application/problem+json:
              schema:
                $ref: "#/components/schemas/ProblemDetail"
        "500":
          description: "Internal server error"
          content:
            application/problem+json:
              schema:
                $ref: "#/components/schemas/ProblemDetail"
  /users/search:
    post:
      tags:
        - User
      summary: "Get list of users"
      operationId: "findAllUsers"
      requestBody:
        content:
          application/json:
            schema:
              $ref: "#/components/schemas/SearchQueryRequest"
        required: true
      responses:
        "200":
          description: "OK"
          content:
            application/json:
              schema:
                $ref: "#/components/schemas/UserSearchResponse"
        "400":
          description: "Bad request"
          content:
            application/problem+json:
              schema:
                $ref: "#/components/schemas/ProblemDetail"
        "401":
          description: "Unauthorized"
          content:
            application/problem+json:
              schema:
                $ref: "#/components/schemas/ProblemDetail"
        "403":
          description: "Forbidden"
          content:
            application/problem+json:
              schema:
                $ref: "#/components/schemas/ProblemDetail"
        "404":
          description: "Bad request"
          content:
            application/problem+json:
              schema:
                $ref: "#/components/schemas/ProblemDetail"
        "500":
          description: "Internal server error"
          content:
            application/problem+json:
              schema:
                $ref: "#/components/schemas/ProblemDetail"
  /groups:
    post:
      tags:
        - Group
      summary: "Create a group"
      operationId: "createGroup"
      requestBody:
        content:
          application/json:
            schema:
              $ref: "#/components/schemas/CamundaGroupDto"
        required: true
      responses:
        "201":
          description: "Created"
          content:
            application/json:
              schema:
                $ref: "#/components/schemas/CamundaGroupDto"
        "400":
          description: "Bad request"
          content:
            application/problem+json:
              schema:
                $ref: "#/components/schemas/ProblemDetail"
        "401":
          description: "Unauthorized"
          content:
            application/problem+json:
              schema:
                $ref: "#/components/schemas/ProblemDetail"
        "403":
          description: "Forbidden"
          content:
            application/problem+json:
              schema:
                $ref: "#/components/schemas/ProblemDetail"
        "404":
          description: "Bad request"
          content:
            application/problem+json:
              schema:
                $ref: "#/components/schemas/ProblemDetail"
        "500":
          description: "Internal server error"
          content:
            application/problem+json:
              schema:
                $ref: "#/components/schemas/ProblemDetail"
  /groups/{id}:
    delete:
      tags:
        - Group
      summary: "Delete a group"
      operationId: "deleteGroup"
      parameters:
        - name: "id"
          in: "path"
          required: true
          schema:
            type: "integer"
            format: "int64"
      responses:
        "204":
          description: "No Content"
        "400":
          description: "Bad request"
          content:
            application/problem+json:
              schema:
                $ref: "#/components/schemas/ProblemDetail"
        "401":
          description: "Unauthorized"
          content:
            application/problem+json:
              schema:
                $ref: "#/components/schemas/ProblemDetail"
        "403":
          description: "Forbidden"
          content:
            application/problem+json:
              schema:
                $ref: "#/components/schemas/ProblemDetail"
        "404":
          description: "Bad request"
          content:
            application/problem+json:
              schema:
                $ref: "#/components/schemas/ProblemDetail"
        "500":
          description: "Internal server error"
          content:
            application/problem+json:
              schema:
                $ref: "#/components/schemas/ProblemDetail"
    get:
      tags:
        - Group
      summary: "Retrieve details of a group"
      operationId: "findGroupById"
      parameters:
        - name: "id"
          in: "path"
          required: true
          schema:
            type: "integer"
            format: "int64"
      responses:
        "200":
          description: "OK"
          content:
            application/json:
              schema:
                $ref: "#/components/schemas/CamundaGroupDto"
        "400":
          description: "Bad request"
          content:
            application/problem+json:
              schema:
                $ref: "#/components/schemas/ProblemDetail"
        "401":
          description: "Unauthorized"
          content:
            application/problem+json:
              schema:
                $ref: "#/components/schemas/ProblemDetail"
        "403":
          description: "Forbidden"
          content:
            application/problem+json:
              schema:
                $ref: "#/components/schemas/ProblemDetail"
        "404":
          description: "Bad request"
          content:
            application/problem+json:
              schema:
                $ref: "#/components/schemas/ProblemDetail"
        "500":
          description: "Internal server error"
          content:
            application/problem+json:
              schema:
                $ref: "#/components/schemas/ProblemDetail"
    put:
      tags:
        - Group
      summary: "Update a group"
      operationId: "updateGroup"
      parameters:
        - name: "id"
          in: "path"
          required: true
          schema:
            type: "integer"
            format: "int64"
      requestBody:
        content:
          application/json:
            schema:
              $ref: "#/components/schemas/CamundaGroupDto"
        required: true
      responses:
        "200":
          description: "OK"
          content:
            application/json:
              schema:
                $ref: "#/components/schemas/CamundaGroupDto"
        "400":
          description: "Bad request"
          content:
            application/problem+json:
              schema:
                $ref: "#/components/schemas/ProblemDetail"
        "401":
          description: "Unauthorized"
          content:
            application/problem+json:
              schema:
                $ref: "#/components/schemas/ProblemDetail"
        "403":
          description: "Forbidden"
          content:
            application/problem+json:
              schema:
                $ref: "#/components/schemas/ProblemDetail"
        "404":
          description: "Bad request"
          content:
            application/problem+json:
              schema:
                $ref: "#/components/schemas/ProblemDetail"
        "500":
          description: "Internal server error"
          content:
            application/problem+json:
              schema:
                $ref: "#/components/schemas/ProblemDetail"
  /groups/search:
    post:
      tags:
        - Group
      summary: "Get list of groups"
      operationId: "findAllGroups"
      requestBody:
        content:
          application/json:
            schema:
              $ref: "#/components/schemas/SearchRequestDto"
        required: true
      responses:
        "200":
          description: "OK"
          content:
            application/json:
              schema:
                $ref: "#/components/schemas/CamundaGroupDto"
        "400":
          description: "Bad request"
          content:
            application/problem+json:
              schema:
                $ref: "#/components/schemas/ProblemDetail"
        "401":
          description: "Unauthorized"
          content:
            application/problem+json:
              schema:
                $ref: "#/components/schemas/ProblemDetail"
        "403":
          description: "Forbidden"
          content:
            application/problem+json:
              schema:
                $ref: "#/components/schemas/ProblemDetail"
        "404":
          description: "Bad request"
          content:
            application/problem+json:
              schema:
                $ref: "#/components/schemas/ProblemDetail"
        "500":
          description: "Internal server error"
          content:
            application/problem+json:
              schema:
                $ref: "#/components/schemas/ProblemDetail"
components:
  responses:
    TopologyResponse:
      description: Obtains the current topology of the cluster the gateway is part of.
      content:
        application/json:
          schema:
            $ref: "#/components/schemas/TopologyResponse"

  schemas:
    TopologyResponse:
      description: The response of a topology request.
      type: object
      properties:
        brokers:
          description: A list of brokers that are part of this cluster.
          type: array
          nullable: true
          items:
            $ref: "#/components/schemas/BrokerInfo"
        clusterSize:
          description: The number of brokers in the cluster.
          type: integer
          format: int32
          nullable: true
        partitionsCount:
          description: The number of partitions are spread across the cluster.
          type: integer
          format: int32
          nullable: true
        replicationFactor:
          description: The configured replication factor for this cluster.
          type: integer
          format: int32
          nullable: true
        gatewayVersion:
          description: The version of the Zeebe Gateway.
          type: string
          nullable: true
    BrokerInfo:
      description: Provides information on a broker node.
      type: object
      properties:
        nodeId:
          description: The unique (within a cluster) node ID for the broker.
          type: integer
          format: int32
        host:
          description: The hostname for reaching the broker.
          type: string
        port:
          description: The port for reaching the broker.
          type: integer
          format: int32
        partitions:
          description: A list of partitions managed or replicated on this broker.
          type: array
          items:
            $ref: "#/components/schemas/Partition"
        version:
          description: The broker version.
          type: string
    Partition:
      description: Provides information on a partition within a broker node.
      type: object
      properties:
        partitionId:
          description: The unique ID of this partition.
          type: integer
          format: int32
        role:
          description: Describes the Raft role of the broker for a given partition.
          type: string
          enum:
            - leader
            - follower
            - inactive
        health:
          description: Describes the current health of the partition.
          type: string
          enum:
            - healthy
            - unhealthy
            - dead
    UserTaskCompletionRequest:
      type: object
      properties:
        variables:
          additionalProperties: true
          description: The variables to complete the user task with.
          type: object
          nullable: true
        action:
          description: >
            A custom action value that will be accessible from user task events resulting
            from this endpoint invocation. If not provided, it will default to "complete".
          type: string
          nullable: true
    UserTaskAssignmentRequest:
      type: object
      properties:
        assignee:
          description: The assignee for the user task. The assignee must not be empty or `null`.
          type: string
          nullable: false
        allowOverride:
          description: >
            By default, the task is reassigned if it was already assigned. Set this to `false`
            to return an error in such cases. The task must then first be unassigned to
            be assigned again. Use this when you have users picking from group task
            queues to prevent race conditions.
          type: boolean
          nullable: true
        action:
          description: >
            A custom action value that will be accessible from user task events resulting
            from this endpoint invocation. If not provided, it will default to "assign".
          type: string
          nullable: true
    UserTaskUpdateRequest:
      type: object
      properties:
        changeset:
          allOf:
            - $ref: "#/components/schemas/Changeset"
          description: |
            JSON object with changed task attribute values.

            The following attributes can be adjusted with this endpoint, additional attributes
            will be ignored:

            * `candidateGroups` - reset by providing an empty list
            * `candidateUsers` - reset by providing an empty list
            * `dueDate` - reset by providing an empty String
            * `followUpDate` - reset by providing an empty String

            Providing any of those attributes with a `null` value or omitting it preserves
            the persisted attribute's value.

            The assignee cannot be adjusted with this endpoint, use the Assign task endpoint.
            This ensures correct event emission for assignee changes.
          type: object
          nullable: true
        action:
          description: >
            A custom action value that will be accessible from user task events resulting
            from this endpoint invocation. If not provided, it will default to "update".
          type: string
          nullable: true
    Variables:
      description: A map of variables.
      type: object
      additionalProperties: true
    Changeset:
      description: A map of changes.
      type: object
      additionalProperties: true
      properties:
        dueDate:
          type: string
          format: date-time
          description: The due date of the task. Reset by providing an empty String.
          nullable: true
        followUpDate:
          type: string
          format: date-time
          description: The follow-up date of the task. Reset by providing an empty String.
          nullable: true
        candidateUsers:
          type: array
          description: The list of candidate users of the task. Reset by providing an empty list.
          items:
            type: string
          nullable: true
        candidateGroups:
          type: array
          description: The list of candidate groups of the task. Reset by providing an empty list.
          items:
            type: string
          nullable: true
    JobActivationRequest:
      type: object
      properties:
        type:
          description: >
            the job type, as defined in the BPMN process (e.g. <zeebe:taskDefinition
            type="payment-service" />)
          type: string
        worker:
          description: the name of the worker activating the jobs, mostly used for logging purposes
          type: string
        timeout:
          description: >
            a job returned after this call will not be activated by another call until the
            timeout (in ms) has been reached
          type: integer
          format: int64
        maxJobsToActivate:
          description: the maximum jobs to activate by this request
          type: integer
          format: int32
        fetchVariable:
          description: >
            a list of variables to fetch as the job variables; if empty, all visible variables at
            the time of activation for the scope of the job will be returned
          type: array
          items:
            type: string
        requestTimeout:
          description: >
            The request will be completed when at least one job is activated or after the
            requestTimeout (in ms). If the requestTimeout = 0, a default timeout is used.
            If the requestTimeout < 0, long polling is disabled and the request is completed
            immediately, even when no job is activated.
          type: integer
          format: int64
        tenantIds:
          description: a list of IDs of tenants for which to activate jobs
          type: array
          items:
            type: string
    JobActivationResponse:
      description: The list of activated jobs
      type: object
      properties:
        jobs:
          type: array
          items:
            $ref: "#/components/schemas/ActivatedJob"
    ActivatedJob:
      type: object
      properties:
        key:
          description: the key, a unique identifier for the job
          type: integer
          format: int64
        type:
          description: the type of the job (should match what was requested)
          type: string
        processInstanceKey:
          description: the job's process instance key
          type: integer
          format: int64
        bpmnProcessId:
          description: the bpmn process ID of the job's process definition
          type: string
        processDefinitionVersion:
          description: the version of the job's process definition
          type: integer
          format: int32
        processDefinitionKey:
          description: the key of the job's process definition
          type: integer
          format: int64
        elementId:
          description: the associated task element ID
          type: string
        elementInstanceKey:
          description: >
            the unique key identifying the associated task, unique within the scope of the
            process instance
          type: integer
          format: int64
        customHeaders:
          description: a set of custom headers defined during modelling; returned as a serialized JSON document
          type: object
          additionalProperties: true
        worker:
          description: the name of the worker which activated this job
          type: string
        retries:
          description: the amount of retries left to this job (should always be positive)
          type: integer
          format: int32
        deadline:
          description: when the job can be activated again, sent as a UNIX epoch timestamp
          type: integer
          format: int64
        variables:
          description: All variables visible to the task scope, computed at activation time
          type: object
          additionalProperties: true
        tenantId:
          description: the id of the tenant that owns the job
          type: string
    ProblemDetail:
      description: >
        A Problem detail object as described in [RFC 9457](https://www.rfc-editor.org/rfc/rfc9457).
        There may be additional properties specific to the problem type.
      type: object
      properties:
        type:
          type: string
          format: uri
          description: A URI identifying the problem type.
          default: about:blank
        title:
          type: string
          description: A summary of the problem type.
        status:
          type: integer
          format: int32
          description: The HTTP status code for this problem.
          minimum: 400
          maximum: 600
        detail:
          type: string
          description: An explanation of the problem in more detail.
        instance:
          type: string
          format: uri
          description: A URI identifying the origin of the problem.
    SearchQueryRequest:
      type: object
      properties:
        sort:
          type: array
          items:
            allOf:
              - $ref: "#/components/schemas/SearchQuerySortRequest"
        page:
          allOf:
            - $ref: "#/components/schemas/SearchQueryPageRequest"
          type: object
    SearchQueryPageRequest:
      type: object
      properties:
        from:
          type: integer
          format: int32
        limit:
          type: integer
          format: int32
        searchAfter:
          type: array
          items:
            type: object
        searchBefore:
          type: array
          items:
            type: object
    SearchQuerySortRequest:
      type: object
      properties:
        field:
          type: string
        order:
          type: string
    SearchQueryResponse:
      type: object
      properties:
        page:
          allOf:
            - $ref: "#/components/schemas/SearchQueryPageResponse"
          type: object
    SearchQueryPageResponse:
      type: object
      properties:
        totalItems:
          type: integer
          format: int64
        firstSortValues:
          type: array
          items:
            type: object
        lastSortValues:
          type: array
          items:
            type: object
    ProcessInstanceSearchQueryRequest:
      allOf:
        - $ref: "#/components/schemas/SearchQueryRequest"
      type: object
      properties:
        filter:
          allOf:
            - $ref: "#/components/schemas/ProcessInstanceFilterRequest"
    ProcessInstanceFilterRequest:
      type: object
      properties:
        key:
          type: array
          items:
            type: integer
            format: int64
        variables:
          type: array
          items:
            $ref: "#/components/schemas/VariableValueFilterRequest"
    VariableValueFilterRequest:
      type: object
      properties:
        name:
          type: string
        eq:
          type: object
        gt:
          type: object
        gte:
          type: object
        lt:
          type: object
        lte:
          type: object
    ProcessInstanceSearchQueryResponse:
      allOf:
        - $ref: "#/components/schemas/SearchQueryResponse"
      type: object
      properties:
        items:
          type: array
          items:
            $ref: "#/components/schemas/ProcessInstanceItem"
    ProcessInstanceItem:
      type: object
      properties:
        tenantId:
          type: string
        key:
          type: integer
          format: int64
        processDefinitionKey:
          type: integer
          format: int64
        processVersion:
          type: integer
          format: int32
        bpmnProcessId:
          type: string
        parentKey:
          type: integer
          format: int64
        parentFlowNodeInstanceKey:
          type: integer
          format: int64
        startDate:
          type: string
          format: date-time
        endDate:
          type: string
          format: date-time
    CamundaUserResponse:
      type: "object"
      properties:
        id:
          type: "integer"
          format: "int64"
        username:
          type: "string"
        name:
          type: "string"
        email:
          type: "string"
        enabled:
          type: "boolean"
    CamundaUserWithPasswordRequest:
      allOf:
        - $ref: '#/components/schemas/CamundaUserResponse'
        - type: "object"
          properties:
            password:
              type: "string"
<<<<<<< HEAD
    CamundaGroupDto:
      type: "object"
      properties:
        id:
          type: "integer"
          format: "int64"
        name:
          type: "string"
    FilterDto:
      type: "object"
      properties: { }
    SortDto:
      type: "object"
      properties: { }
    PageDto:
      type: "object"
      properties: { }
    SearchRequestDto:
      type: "object"
      properties:
        filter:
          type: "object"
          properties: { }
        sort:
          type: "object"
          properties: { }
        page:
          type: "object"
          properties: { }
    UserSearchResponseDto:
      type: "object"
=======
    UserSearchResponse:
      type: object
      allOf:
        - $ref: "#/components/schemas/SearchQueryResponse"
>>>>>>> 45d6bf5f
      properties:
        items:
          type: array
          items:
<<<<<<< HEAD
            $ref: '#/components/schemas/CamundaUserDto'
        page:
          type: "object"
          properties: { }
    GroupSearchResponseDto:
      type: "object"
      properties:
        items:
          type: array
          items:
            $ref: '#/components/schemas/CamundaGroupDto'
        page:
          type: "object"
          properties: { }
=======
            $ref: "#/components/schemas/CamundaUserResponse"
>>>>>>> 45d6bf5f
  securitySchemes:
    bearerAuth:
      type: http
      scheme: bearer
      bearerFormat: JWT<|MERGE_RESOLUTION|>--- conflicted
+++ resolved
@@ -1194,7 +1194,15 @@
           properties:
             password:
               type: "string"
-<<<<<<< HEAD
+    UserSearchResponse:
+      type: object
+      allOf:
+        - $ref: "#/components/schemas/SearchQueryResponse"
+      properties:
+        items:
+          type: array
+          items:
+            $ref: "#/components/schemas/CamundaUserResponse"
     CamundaGroupDto:
       type: "object"
       properties:
@@ -1203,57 +1211,15 @@
           format: "int64"
         name:
           type: "string"
-    FilterDto:
-      type: "object"
-      properties: { }
-    SortDto:
-      type: "object"
-      properties: { }
-    PageDto:
-      type: "object"
-      properties: { }
-    SearchRequestDto:
-      type: "object"
-      properties:
-        filter:
-          type: "object"
-          properties: { }
-        sort:
-          type: "object"
-          properties: { }
-        page:
-          type: "object"
-          properties: { }
-    UserSearchResponseDto:
-      type: "object"
-=======
-    UserSearchResponse:
+    GroupSearchResponseDto:
       type: object
       allOf:
         - $ref: "#/components/schemas/SearchQueryResponse"
->>>>>>> 45d6bf5f
       properties:
         items:
           type: array
           items:
-<<<<<<< HEAD
-            $ref: '#/components/schemas/CamundaUserDto'
-        page:
-          type: "object"
-          properties: { }
-    GroupSearchResponseDto:
-      type: "object"
-      properties:
-        items:
-          type: array
-          items:
-            $ref: '#/components/schemas/CamundaGroupDto'
-        page:
-          type: "object"
-          properties: { }
-=======
-            $ref: "#/components/schemas/CamundaUserResponse"
->>>>>>> 45d6bf5f
+            $ref: "#/components/schemas/CamundaGroupDto"
   securitySchemes:
     bearerAuth:
       type: http
