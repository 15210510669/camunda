--- conflicted
+++ resolved
@@ -484,30 +484,17 @@
             application/problem+json:
               schema:
                 $ref: "#/components/schemas/ProblemDetail"
-<<<<<<< HEAD
   /groups:
     post:
       tags:
         - Group
       summary: "Create a group"
       operationId: "createGroup"
-=======
-  /roles:
-    post:
-      tags:
-        - Role
-      summary: "Create a role"
-      operationId: "createRole"
->>>>>>> 68e23631
       requestBody:
         content:
           application/json:
             schema:
-<<<<<<< HEAD
               $ref: "#/components/schemas/CamundaGroupRequest"
-=======
-              $ref: "#/components/schemas/RoleRequest"
->>>>>>> 68e23631
         required: true
       responses:
         "201":
@@ -515,67 +502,50 @@
           content:
             application/json:
               schema:
-<<<<<<< HEAD
                 $ref: "#/components/schemas/CamundaGroupResponse"
-=======
-                $ref: "#/components/schemas/RoleResponse"
->>>>>>> 68e23631
-        "400":
-          description: "Bad request"
-          content:
-            application/problem+json:
-              schema:
-                $ref: "#/components/schemas/ProblemDetail"
-        "401":
-          description: "Unauthorized"
-          content:
-            application/problem+json:
-              schema:
-                $ref: "#/components/schemas/ProblemDetail"
-        "403":
-          description: "Forbidden"
-          content:
-            application/problem+json:
-              schema:
-                $ref: "#/components/schemas/ProblemDetail"
-        "404":
-          description: "Bad request"
-          content:
-            application/problem+json:
-              schema:
-                $ref: "#/components/schemas/ProblemDetail"
-        "500":
-          description: "Internal server error"
-          content:
-            application/problem+json:
-              schema:
-                $ref: "#/components/schemas/ProblemDetail"
-<<<<<<< HEAD
+        "400":
+          description: "Bad request"
+          content:
+            application/problem+json:
+              schema:
+                $ref: "#/components/schemas/ProblemDetail"
+        "401":
+          description: "Unauthorized"
+          content:
+            application/problem+json:
+              schema:
+                $ref: "#/components/schemas/ProblemDetail"
+        "403":
+          description: "Forbidden"
+          content:
+            application/problem+json:
+              schema:
+                $ref: "#/components/schemas/ProblemDetail"
+        "404":
+          description: "Bad request"
+          content:
+            application/problem+json:
+              schema:
+                $ref: "#/components/schemas/ProblemDetail"
+        "500":
+          description: "Internal server error"
+          content:
+            application/problem+json:
+              schema:
+                $ref: "#/components/schemas/ProblemDetail"
   /groups/{id}:
     delete:
       tags:
         - Group
       summary: "Delete a group"
       operationId: "deleteGroup"
-=======
-  /roles/{id}:
-    delete:
-      tags:
-        - Role
-      summary: "Delete a role"
-      operationId: "deleteRole"
->>>>>>> 68e23631
       parameters:
         - name: "id"
           in: "path"
           required: true
           schema:
-<<<<<<< HEAD
             type: "integer"
             format: "int64"
-=======
-            type: "string"
->>>>>>> 68e23631
       responses:
         "204":
           description: "No Content"
@@ -611,37 +581,23 @@
                 $ref: "#/components/schemas/ProblemDetail"
     get:
       tags:
-<<<<<<< HEAD
         - Group
       summary: "Retrieve details of a group"
       operationId: "findGroupById"
-=======
-        - Role
-      summary: "Retrieve details of a role"
-      operationId: "findRoleById"
->>>>>>> 68e23631
       parameters:
         - name: "id"
           in: "path"
           required: true
           schema:
-<<<<<<< HEAD
             type: "integer"
             format: "int64"
-=======
-            type: "string"
->>>>>>> 68e23631
       responses:
         "200":
           description: "OK"
           content:
             application/json:
               schema:
-<<<<<<< HEAD
                 $ref: "#/components/schemas/CamundaGroupResponse"
-=======
-                $ref: "#/components/schemas/RoleResponse"
->>>>>>> 68e23631
         "400":
           description: "Bad request"
           content:
@@ -674,35 +630,21 @@
                 $ref: "#/components/schemas/ProblemDetail"
     put:
       tags:
-<<<<<<< HEAD
         - Group
       summary: "Update a group"
       operationId: "updateGroup"
-=======
-        - Role
-      summary: "Update a role"
-      operationId: "updateRole"
->>>>>>> 68e23631
       parameters:
         - name: "id"
           in: "path"
           required: true
           schema:
-<<<<<<< HEAD
             type: "integer"
             format: "int64"
-=======
-            type: "string"
->>>>>>> 68e23631
       requestBody:
         content:
           application/json:
             schema:
-<<<<<<< HEAD
               $ref: "#/components/schemas/CamundaGroupRequest"
-=======
-              $ref: "#/components/schemas/RoleRequest"
->>>>>>> 68e23631
         required: true
       responses:
         "200":
@@ -710,56 +652,43 @@
           content:
             application/json:
               schema:
-<<<<<<< HEAD
                 $ref: "#/components/schemas/CamundaGroupResponse"
-=======
-                $ref: "#/components/schemas/RoleResponse"
->>>>>>> 68e23631
-        "400":
-          description: "Bad request"
-          content:
-            application/problem+json:
-              schema:
-                $ref: "#/components/schemas/ProblemDetail"
-        "401":
-          description: "Unauthorized"
-          content:
-            application/problem+json:
-              schema:
-                $ref: "#/components/schemas/ProblemDetail"
-        "403":
-          description: "Forbidden"
-          content:
-            application/problem+json:
-              schema:
-                $ref: "#/components/schemas/ProblemDetail"
-        "404":
-          description: "Bad request"
-          content:
-            application/problem+json:
-              schema:
-                $ref: "#/components/schemas/ProblemDetail"
-        "500":
-          description: "Internal server error"
-          content:
-            application/problem+json:
-              schema:
-                $ref: "#/components/schemas/ProblemDetail"
-<<<<<<< HEAD
+        "400":
+          description: "Bad request"
+          content:
+            application/problem+json:
+              schema:
+                $ref: "#/components/schemas/ProblemDetail"
+        "401":
+          description: "Unauthorized"
+          content:
+            application/problem+json:
+              schema:
+                $ref: "#/components/schemas/ProblemDetail"
+        "403":
+          description: "Forbidden"
+          content:
+            application/problem+json:
+              schema:
+                $ref: "#/components/schemas/ProblemDetail"
+        "404":
+          description: "Bad request"
+          content:
+            application/problem+json:
+              schema:
+                $ref: "#/components/schemas/ProblemDetail"
+        "500":
+          description: "Internal server error"
+          content:
+            application/problem+json:
+              schema:
+                $ref: "#/components/schemas/ProblemDetail"
   /groups/search:
     post:
       tags:
         - Group
       summary: "Get list of groups"
       operationId: "findAllGroups"
-=======
-  /roles/search:
-    post:
-      tags:
-        - Role
-      summary: "Get list of roles"
-      operationId: "findAllRoles"
->>>>>>> 68e23631
       requestBody:
         content:
           application/json:
@@ -772,7 +701,6 @@
           content:
             application/json:
               schema:
-<<<<<<< HEAD
                 $ref: "#/components/schemas/GroupSearchResponse"
         "400":
           description: "Bad request"
@@ -937,9 +865,251 @@
               schema:
                 $ref: "#/components/schemas/UserSearchResponse"
 
-=======
+        "400":
+          description: "Bad request"
+          content:
+            application/problem+json:
+              schema:
+                $ref: "#/components/schemas/ProblemDetail"
+        "401":
+          description: "Unauthorized"
+          content:
+            application/problem+json:
+              schema:
+                $ref: "#/components/schemas/ProblemDetail"
+        "403":
+          description: "Forbidden"
+          content:
+            application/problem+json:
+              schema:
+                $ref: "#/components/schemas/ProblemDetail"
+        "404":
+          description: "Bad request"
+          content:
+            application/problem+json:
+              schema:
+                $ref: "#/components/schemas/ProblemDetail"
+        "500":
+          description: "Internal server error"
+          content:
+            application/problem+json:
+              schema:
+                $ref: "#/components/schemas/ProblemDetail"
+  /roles:
+    post:
+      tags:
+        - Role
+      summary: "Create a role"
+      operationId: "createRole"
+      requestBody:
+        content:
+          application/json:
+            schema:
+              $ref: "#/components/schemas/RoleRequest"
+        required: true
+      responses:
+        "201":
+          description: "Created"
+          content:
+            application/json:
+              schema:
+                $ref: "#/components/schemas/RoleResponse"
+        "400":
+          description: "Bad request"
+          content:
+            application/problem+json:
+              schema:
+                $ref: "#/components/schemas/ProblemDetail"
+        "401":
+          description: "Unauthorized"
+          content:
+            application/problem+json:
+              schema:
+                $ref: "#/components/schemas/ProblemDetail"
+        "403":
+          description: "Forbidden"
+          content:
+            application/problem+json:
+              schema:
+                $ref: "#/components/schemas/ProblemDetail"
+        "404":
+          description: "Bad request"
+          content:
+            application/problem+json:
+              schema:
+                $ref: "#/components/schemas/ProblemDetail"
+        "500":
+          description: "Internal server error"
+          content:
+            application/problem+json:
+              schema:
+                $ref: "#/components/schemas/ProblemDetail"
+  /roles/{id}:
+    delete:
+      tags:
+        - Role
+      summary: "Delete a role"
+      operationId: "deleteRole"
+      parameters:
+        - name: "id"
+          in: "path"
+          required: true
+          schema:
+            type: "string"
+      responses:
+        "204":
+          description: "No Content"
+        "400":
+          description: "Bad request"
+          content:
+            application/problem+json:
+              schema:
+                $ref: "#/components/schemas/ProblemDetail"
+        "401":
+          description: "Unauthorized"
+          content:
+            application/problem+json:
+              schema:
+                $ref: "#/components/schemas/ProblemDetail"
+        "403":
+          description: "Forbidden"
+          content:
+            application/problem+json:
+              schema:
+                $ref: "#/components/schemas/ProblemDetail"
+        "404":
+          description: "Bad request"
+          content:
+            application/problem+json:
+              schema:
+                $ref: "#/components/schemas/ProblemDetail"
+        "500":
+          description: "Internal server error"
+          content:
+            application/problem+json:
+              schema:
+                $ref: "#/components/schemas/ProblemDetail"
+    get:
+      tags:
+        - Role
+      summary: "Retrieve details of a role"
+      operationId: "findRoleById"
+      parameters:
+        - name: "id"
+          in: "path"
+          required: true
+          schema:
+            type: "string"
+      responses:
+        "200":
+          description: "OK"
+          content:
+            application/json:
+              schema:
+                $ref: "#/components/schemas/RoleResponse"
+        "400":
+          description: "Bad request"
+          content:
+            application/problem+json:
+              schema:
+                $ref: "#/components/schemas/ProblemDetail"
+        "401":
+          description: "Unauthorized"
+          content:
+            application/problem+json:
+              schema:
+                $ref: "#/components/schemas/ProblemDetail"
+        "403":
+          description: "Forbidden"
+          content:
+            application/problem+json:
+              schema:
+                $ref: "#/components/schemas/ProblemDetail"
+        "404":
+          description: "Bad request"
+          content:
+            application/problem+json:
+              schema:
+                $ref: "#/components/schemas/ProblemDetail"
+        "500":
+          description: "Internal server error"
+          content:
+            application/problem+json:
+              schema:
+                $ref: "#/components/schemas/ProblemDetail"
+    put:
+      tags:
+        - Role
+      summary: "Update a role"
+      operationId: "updateRole"
+      parameters:
+        - name: "id"
+          in: "path"
+          required: true
+          schema:
+            type: "string"
+      requestBody:
+        content:
+          application/json:
+            schema:
+              $ref: "#/components/schemas/RoleRequest"
+        required: true
+      responses:
+        "200":
+          description: "OK"
+          content:
+            application/json:
+              schema:
+                $ref: "#/components/schemas/RoleResponse"
+        "400":
+          description: "Bad request"
+          content:
+            application/problem+json:
+              schema:
+                $ref: "#/components/schemas/ProblemDetail"
+        "401":
+          description: "Unauthorized"
+          content:
+            application/problem+json:
+              schema:
+                $ref: "#/components/schemas/ProblemDetail"
+        "403":
+          description: "Forbidden"
+          content:
+            application/problem+json:
+              schema:
+                $ref: "#/components/schemas/ProblemDetail"
+        "404":
+          description: "Bad request"
+          content:
+            application/problem+json:
+              schema:
+                $ref: "#/components/schemas/ProblemDetail"
+        "500":
+          description: "Internal server error"
+          content:
+            application/problem+json:
+              schema:
+                $ref: "#/components/schemas/ProblemDetail"
+  /roles/search:
+    post:
+      tags:
+        - Role
+      summary: "Get list of roles"
+      operationId: "findAllRoles"
+      requestBody:
+        content:
+          application/json:
+            schema:
+              $ref: "#/components/schemas/SearchQueryRequest"
+        required: true
+      responses:
+        "200":
+          description: "OK"
+          content:
+            application/json:
+              schema:
                 $ref: "#/components/schemas/RoleSearchResponse"
->>>>>>> 68e23631
         "400":
           description: "Bad request"
           content:
@@ -1441,25 +1611,6 @@
           type: array
           items:
             $ref: "#/components/schemas/CamundaUserResponse"
-<<<<<<< HEAD
-    CamundaGroupRequest:
-      type: "object"
-      properties:
-        id:
-          type: "integer"
-          format: "int64"
-        name:
-          type: "string"
-    CamundaGroupResponse:
-      type: "object"
-      properties:
-        id:
-          type: "integer"
-          format: "int64"
-        name:
-          type: "string"
-    GroupSearchResponse:
-=======
     AbstractRole:
       type: object
       properties:
@@ -1488,7 +1639,6 @@
       allOf:
         - $ref: "#/components/schemas/RoleRequest"
     RoleSearchResponse:
->>>>>>> 68e23631
       type: object
       allOf:
         - $ref: "#/components/schemas/SearchQueryResponse"
@@ -1496,7 +1646,31 @@
         items:
           type: array
           items:
-<<<<<<< HEAD
+            $ref: "#/components/schemas/RoleResponse"
+    CamundaGroupRequest:
+      type: "object"
+      properties:
+        id:
+          type: "integer"
+          format: "int64"
+        name:
+          type: "string"
+    CamundaGroupResponse:
+      type: "object"
+      properties:
+        id:
+          type: "integer"
+          format: "int64"
+        name:
+          type: "string"
+    GroupSearchResponse:
+      type: object
+      allOf:
+        - $ref: "#/components/schemas/SearchQueryResponse"
+      properties:
+        items:
+          type: array
+          items:
             $ref: "#/components/schemas/CamundaGroupResponse"
     AssignUserToGroupRequest:
       type: "object"
@@ -1504,9 +1678,6 @@
         userId:
           type: "integer"
           format: "int64"
-=======
-            $ref: "#/components/schemas/RoleResponse"
->>>>>>> 68e23631
   securitySchemes:
     bearerAuth:
       type: http
