openapi: "3.0.3"
info:
  title: Zeebe REST API
  version: "0.1"
  description: API for communicating with the Zeebe cluster.
  license:
    name: Camunda License Version 1.0
    url: https://github.com/camunda/camunda/blob/main/licenses/CAMUNDA-LICENSE-1.0.txt
externalDocs:
  description: Find out more
  url: https://docs.camunda.io/docs/apis-tools/zeebe-api-rest/overview/

servers:
  - url: "{schema}://{host}:{port}/v2"
    variables:
      host:
        default: localhost
        description: The hostname of the C8 REST Gateway.
      port:
        default: "8080"
        description: The port of the C8 REST API server.
      schema:
        default: http
        description: The schema of the C8 REST API server.

paths:
  /topology:
    get:
      tags:
        - Cluster
      summary: Get cluster topology
      description: Obtains the current topology of the cluster the gateway is part of.
      responses:
        '200':
          $ref: "#/components/responses/TopologyResponse"
  /jobs/activation:
    post:
      tags:
        - Job
      summary: Activate jobs
      description: |
        Iterate through all known partitions and activate up to the requested maximum and
        stream them back to the client as they are activated.
      requestBody:
        required: true
        content:
          application/json:
            schema:
              $ref: "#/components/schemas/JobActivationRequest"
      responses:
        '200':
          description: The list of activated jobs.
          content:
            application/json:
              schema:
                $ref: "#/components/schemas/JobActivationResponse"

  /user-tasks/{userTaskKey}/completion:
    post:
      tags:
        - User task
      summary: Complete a user task
      description: Completes a user task with the given key.
      parameters:
        - name: userTaskKey
          in: path
          required: true
          description: The key of the user task to complete.
          schema:
            type: integer
            format: int64
      requestBody:
        required: false
        content:
          application/json:
            schema:
              $ref: "#/components/schemas/UserTaskCompletionRequest"

      responses:
        '204':
          description: The user task was completed successfully.
        '404':
          description: The user task with the given key was not found.
        '409':
          description: >
            The user task with the given key is in the wrong state currently.
            More details are provided in the response body.
          content:
            application/problem+json:
              schema:
                $ref: "#/components/schemas/ProblemDetail"
        '400':
          description: >
            The user task with the given key cannot be completed.
            More details are provided in the response body.
          content:
            application/problem+json:
              schema:
                $ref: "#/components/schemas/ProblemDetail"
  /user-tasks/{userTaskKey}/assignment:
    post:
      tags:
        - User task
      summary: Assign a user task
      description: Assigns a user task with the given key to the given assignee.
      parameters:
        - name: userTaskKey
          in: path
          required: true
          description: The key of the user task to assign.
          schema:
            type: integer
            format: int64
      requestBody:
        required: true
        content:
          application/json:
            schema:
              $ref: "#/components/schemas/UserTaskAssignmentRequest"
      responses:
        '204':
          description: The user task's assignment was adjusted.
        '404':
          description: The user task with the given key was not found.
        '409':
          description: >
            The user task with the given key is in the wrong state currently.
            More details are provided in the response body.
          content:
            application/problem+json:
              schema:
                $ref: "#/components/schemas/ProblemDetail"
        '400':
          description: >
            The assignment of the user task with the given key cannot be completed.
            More details are provided in the response body.
          content:
            application/problem+json:
              schema:
                $ref: "#/components/schemas/ProblemDetail"
  /user-tasks/{userTaskKey}:
    patch:
      tags:
        - User task
      summary: Update a user task
      description: Update a user task with the given key.
      parameters:
        - name: userTaskKey
          in: path
          required: true
          description: The key of the user task to update.
          schema:
            type: integer
            format: int64
      requestBody:
        required: false
        content:
          application/json:
            schema:
              $ref: "#/components/schemas/UserTaskUpdateRequest"
      responses:
        '204':
          description: The user task was updated successfully.
        '404':
          description: The user task with the given key was not found.
        '409':
          description: >
            The user task with the given key is in the wrong state currently.
            More details are provided in the response body.
          content:
            application/problem+json:
              schema:
                $ref: "#/components/schemas/ProblemDetail"
        '400':
          description: >
            The user task with the given key cannot be updated.
            More details are provided in the response body.
          content:
            application/problem+json:
              schema:
                $ref: "#/components/schemas/ProblemDetail"
  /user-tasks/{userTaskKey}/assignee:
    delete:
      tags:
        - User task
      summary: Unassign a user task
      description: Removes the assignee of a task with the given key.
      parameters:
        - name: userTaskKey
          in: path
          required: true
          description: The key of the user task.
          schema:
            type: integer
            format: int64
      responses:
        '204':
          description: The user task was unassigned successfully.
        '404':
          description: The user task with the given key was not found.
        '409':
          description: >
            The user task with the given key is in the wrong state currently.
            More details are provided in the response body.
          content:
            application/problem+json:
              schema:
                $ref: "#/components/schemas/ProblemDetail"
        '400':
          description: >
            The user task with the given key cannot be unassigned.
            More details are provided in the response body.
          content:
            application/problem+json:
              schema:
                $ref: "#/components/schemas/ProblemDetail"
  /process-instances/search:
    post:
      tags:
        - Process Instance
      summary: Process Instance Search Query
      requestBody:
        required: false
        content:
          application/json:
            schema:
              $ref: '#/components/schemas/ProcessInstanceSearchQueryRequest'
      responses:
        '200':
          $ref: "#/components/responses/ProcessInstanceSearchQueryResponse"
        '400':
          description: >
            The Process Instance Search Query failed.
            More details are provided in the response body.
          content:
            application/problem+json:
              schema:
                $ref: "#/components/schemas/ProblemDetail"
<<<<<<< HEAD
  /user-tasks/search:
    post:
      tags:
        - User task
      summary: User Task Search Query
      description: Search for user tasks based on given criteria.
      requestBody:
        required: false
        content:
          application/json:
            schema:
              $ref: '#/components/schemas/UserTaskSearchQueryRequest'
      responses:
        '200':
          $ref: "#/components/responses/UserTaskSearchQueryResponse"
        '400':
          description: >
            The User Task Search Query failed.
            More details are provided in the response body.
=======
  /users:
    post:
      tags:
        - User
      summary: "Create a user"
      operationId: "createUser"
      requestBody:
        content:
          application/json:
            schema:
              $ref: "#/components/schemas/CamundaUserWithPasswordRequest"
        required: true
      responses:
        "201":
          description: "Created"
          content:
            application/json:
              schema:
                $ref: "#/components/schemas/CamundaUserResponse"
        "400":
          description: "Bad request"
          content:
            application/problem+json:
              schema:
                $ref: "#/components/schemas/ProblemDetail"
        "401":
          description: "Unauthorized"
          content:
            application/problem+json:
              schema:
                $ref: "#/components/schemas/ProblemDetail"
        "403":
          description: "Forbidden"
          content:
            application/problem+json:
              schema:
                $ref: "#/components/schemas/ProblemDetail"
        "404":
          description: "Bad request"
          content:
            application/problem+json:
              schema:
                $ref: "#/components/schemas/ProblemDetail"
        "500":
          description: "Internal server error"
          content:
            application/problem+json:
              schema:
                $ref: "#/components/schemas/ProblemDetail"
  /users/{id}:
    delete:
      tags:
        - User
      summary: "Delete a user"
      operationId: "deleteUser"
      parameters:
        - name: "id"
          in: "path"
          required: true
          schema:
            type: "integer"
            format: "int64"
      responses:
        "204":
          description: "No Content"
        "400":
          description: "Bad request"
          content:
            application/problem+json:
              schema:
                $ref: "#/components/schemas/ProblemDetail"
        "401":
          description: "Unauthorized"
          content:
            application/problem+json:
              schema:
                $ref: "#/components/schemas/ProblemDetail"
        "403":
          description: "Forbidden"
          content:
            application/problem+json:
              schema:
                $ref: "#/components/schemas/ProblemDetail"
        "404":
          description: "Bad request"
          content:
            application/problem+json:
              schema:
                $ref: "#/components/schemas/ProblemDetail"
        "500":
          description: "Internal server error"
          content:
            application/problem+json:
              schema:
                $ref: "#/components/schemas/ProblemDetail"
    get:
      tags:
        - User
      summary: "Retrieve details of a user"
      operationId: "findUserById"
      parameters:
        - name: "id"
          in: "path"
          required: true
          schema:
            type: "integer"
            format: "int64"
      responses:
        "200":
          description: "OK"
          content:
            application/json:
              schema:
                $ref: "#/components/schemas/CamundaUserResponse"
        "400":
          description: "Bad request"
          content:
            application/problem+json:
              schema:
                $ref: "#/components/schemas/ProblemDetail"
        "401":
          description: "Unauthorized"
          content:
            application/problem+json:
              schema:
                $ref: "#/components/schemas/ProblemDetail"
        "403":
          description: "Forbidden"
          content:
            application/problem+json:
              schema:
                $ref: "#/components/schemas/ProblemDetail"
        "404":
          description: "Bad request"
          content:
            application/problem+json:
              schema:
                $ref: "#/components/schemas/ProblemDetail"
        "500":
          description: "Internal server error"
          content:
            application/problem+json:
              schema:
                $ref: "#/components/schemas/ProblemDetail"
    put:
      tags:
        - User
      summary: "Update a user"
      operationId: "updateUser"
      parameters:
        - name: "id"
          in: "path"
          required: true
          schema:
            type: "integer"
            format: "int64"
      requestBody:
        content:
          application/json:
            schema:
              $ref: "#/components/schemas/CamundaUserWithPasswordRequest"
        required: true
      responses:
        "200":
          description: "OK"
          content:
            application/json:
              schema:
                $ref: "#/components/schemas/CamundaUserResponse"
        "400":
          description: "Bad request"
          content:
            application/problem+json:
              schema:
                $ref: "#/components/schemas/ProblemDetail"
        "401":
          description: "Unauthorized"
          content:
            application/problem+json:
              schema:
                $ref: "#/components/schemas/ProblemDetail"
        "403":
          description: "Forbidden"
          content:
            application/problem+json:
              schema:
                $ref: "#/components/schemas/ProblemDetail"
        "404":
          description: "Bad request"
          content:
            application/problem+json:
              schema:
                $ref: "#/components/schemas/ProblemDetail"
        "500":
          description: "Internal server error"
          content:
            application/problem+json:
              schema:
                $ref: "#/components/schemas/ProblemDetail"
  /users/search:
    post:
      tags:
        - User
      summary: "Get list of users"
      operationId: "findAllUsers"
      requestBody:
        content:
          application/json:
            schema:
              $ref: "#/components/schemas/SearchQueryRequest"
        required: true
      responses:
        "200":
          description: "OK"
          content:
            application/json:
              schema:
                $ref: "#/components/schemas/UserSearchResponse"
        "400":
          description: "Bad request"
          content:
            application/problem+json:
              schema:
                $ref: "#/components/schemas/ProblemDetail"
        "401":
          description: "Unauthorized"
          content:
            application/problem+json:
              schema:
                $ref: "#/components/schemas/ProblemDetail"
        "403":
          description: "Forbidden"
          content:
            application/problem+json:
              schema:
                $ref: "#/components/schemas/ProblemDetail"
        "404":
          description: "Bad request"
          content:
            application/problem+json:
              schema:
                $ref: "#/components/schemas/ProblemDetail"
        "500":
          description: "Internal server error"
>>>>>>> 0032aeee
          content:
            application/problem+json:
              schema:
                $ref: "#/components/schemas/ProblemDetail"
<<<<<<< HEAD

=======
>>>>>>> 0032aeee
components:
  responses:
    TopologyResponse:
      description: Obtains the current topology of the cluster the gateway is part of.
      content:
        application/json:
          schema:
            $ref: "#/components/schemas/TopologyResponse"
    ProcessInstanceSearchQueryResponse:
      description: Process instance search response.
      content:
        application/json:
          schema:
            $ref: "#/components/schemas/ProcessInstanceSearchQueryResponse"
    UserTaskSearchQueryResponse:
      description: User task search response.
      content:
        application/json:
          schema:
            $ref: "#/components/schemas/UserTaskSearchQueryResponse"

  schemas:
    TopologyResponse:
      description: The response of a topology request.
      type: object
      properties:
        brokers:
          description: A list of brokers that are part of this cluster.
          type: array
          nullable: true
          items:
            $ref: "#/components/schemas/BrokerInfo"
        clusterSize:
          description: The number of brokers in the cluster.
          type: integer
          format: int32
          nullable: true
        partitionsCount:
          description: The number of partitions are spread across the cluster.
          type: integer
          format: int32
          nullable: true
        replicationFactor:
          description: The configured replication factor for this cluster.
          type: integer
          format: int32
          nullable: true
        gatewayVersion:
          description: The version of the Zeebe Gateway.
          type: string
          nullable: true
    BrokerInfo:
      description: Provides information on a broker node.
      type: object
      properties:
        nodeId:
          description: The unique (within a cluster) node ID for the broker.
          type: integer
          format: int32
        host:
          description: The hostname for reaching the broker.
          type: string
        port:
          description: The port for reaching the broker.
          type: integer
          format: int32
        partitions:
          description: A list of partitions managed or replicated on this broker.
          type: array
          items:
            $ref: "#/components/schemas/Partition"
        version:
          description: The broker version.
          type: string
    Partition:
      description: Provides information on a partition within a broker node.
      type: object
      properties:
        partitionId:
          description: The unique ID of this partition.
          type: integer
          format: int32
        role:
          description: Describes the Raft role of the broker for a given partition.
          type: string
          enum:
            - leader
            - follower
            - inactive
        health:
          description: Describes the current health of the partition.
          type: string
          enum:
            - healthy
            - unhealthy
            - dead
    UserTaskCompletionRequest:
      type: object
      properties:
        variables:
          additionalProperties: true
          description: The variables to complete the user task with.
          type: object
          nullable: true
        action:
          description: >
            A custom action value that will be accessible from user task events resulting
            from this endpoint invocation. If not provided, it will default to "complete".
          type: string
          nullable: true
    UserTaskAssignmentRequest:
      type: object
      properties:
        assignee:
          description: The assignee for the user task. The assignee must not be empty or `null`.
          type: string
          nullable: false
        allowOverride:
          description: >
            By default, the task is reassigned if it was already assigned. Set this to `false`
            to return an error in such cases. The task must then first be unassigned to
            be assigned again. Use this when you have users picking from group task
            queues to prevent race conditions.
          type: boolean
          nullable: true
        action:
          description: >
            A custom action value that will be accessible from user task events resulting
            from this endpoint invocation. If not provided, it will default to "assign".
          type: string
          nullable: true
    UserTaskUpdateRequest:
      type: object
      properties:
        changeset:
          allOf:
            - $ref: "#/components/schemas/Changeset"
          description: |
            JSON object with changed task attribute values.

            The following attributes can be adjusted with this endpoint, additional attributes
            will be ignored:

            * `candidateGroups` - reset by providing an empty list
            * `candidateUsers` - reset by providing an empty list
            * `dueDate` - reset by providing an empty String
            * `followUpDate` - reset by providing an empty String

            Providing any of those attributes with a `null` value or omitting it preserves
            the persisted attribute's value.

            The assignee cannot be adjusted with this endpoint, use the Assign task endpoint.
            This ensures correct event emission for assignee changes.
          type: object
          nullable: true
        action:
          description: >
            A custom action value that will be accessible from user task events resulting
            from this endpoint invocation. If not provided, it will default to "update".
          type: string
          nullable: true
    Variables:
      description: A map of variables.
      type: object
      additionalProperties: true
    Changeset:
      description: A map of changes.
      type: object
      additionalProperties: true
      properties:
        dueDate:
          type: string
          format: date-time
          description: The due date of the task. Reset by providing an empty String.
          nullable: true
        followUpDate:
          type: string
          format: date-time
          description: The follow-up date of the task. Reset by providing an empty String.
          nullable: true
        candidateUsers:
          type: array
          description: The list of candidate users of the task. Reset by providing an empty list.
          items:
            type: string
          nullable: true
        candidateGroups:
          type: array
          description: The list of candidate groups of the task. Reset by providing an empty list.
          items:
            type: string
          nullable: true
    JobActivationRequest:
      type: object
      properties:
        type:
          description: >
            the job type, as defined in the BPMN process (e.g. <zeebe:taskDefinition
            type="payment-service" />)
          type: string
        worker:
          description: the name of the worker activating the jobs, mostly used for logging purposes
          type: string
        timeout:
          description: >
            a job returned after this call will not be activated by another call until the
            timeout (in ms) has been reached
          type: integer
          format: int64
        maxJobsToActivate:
          description: the maximum jobs to activate by this request
          type: integer
          format: int32
        fetchVariable:
          description: >
            a list of variables to fetch as the job variables; if empty, all visible variables at
            the time of activation for the scope of the job will be returned
          type: array
          items:
            type: string
        requestTimeout:
          description: >
            The request will be completed when at least one job is activated or after the
            requestTimeout (in ms). If the requestTimeout = 0, a default timeout is used.
            If the requestTimeout < 0, long polling is disabled and the request is completed
            immediately, even when no job is activated.
          type: integer
          format: int64
        tenantIds:
          description: a list of IDs of tenants for which to activate jobs
          type: array
          items:
            type: string
    JobActivationResponse:
      description: The list of activated jobs
      type: object
      properties:
        jobs:
          type: array
          items:
            $ref: "#/components/schemas/ActivatedJob"
    ActivatedJob:
      type: object
      properties:
        key:
          description: the key, a unique identifier for the job
          type: integer
          format: int64
        type:
          description: the type of the job (should match what was requested)
          type: string
        processInstanceKey:
          description: the job's process instance key
          type: integer
          format: int64
        bpmnProcessId:
          description: the bpmn process ID of the job's process definition
          type: string
        processDefinitionVersion:
          description: the version of the job's process definition
          type: integer
          format: int32
        processDefinitionKey:
          description: the key of the job's process definition
          type: integer
          format: int64
        elementId:
          description: the associated task element ID
          type: string
        elementInstanceKey:
          description: >
            the unique key identifying the associated task, unique within the scope of the
            process instance
          type: integer
          format: int64
        customHeaders:
          description: a set of custom headers defined during modelling; returned as a serialized JSON document
          type: object
          additionalProperties: true
        worker:
          description: the name of the worker which activated this job
          type: string
        retries:
          description: the amount of retries left to this job (should always be positive)
          type: integer
          format: int32
        deadline:
          description: when the job can be activated again, sent as a UNIX epoch timestamp
          type: integer
          format: int64
        variables:
          description: All variables visible to the task scope, computed at activation time
          type: object
          additionalProperties: true
        tenantId:
          description: the id of the tenant that owns the job
          type: string
    ProblemDetail:
      description: >
        A Problem detail object as described in [RFC 9457](https://www.rfc-editor.org/rfc/rfc9457).
        There may be additional properties specific to the problem type.
      type: object
      properties:
        type:
          type: string
          format: uri
          description: A URI identifying the problem type.
          default: about:blank
        title:
          type: string
          description: A summary of the problem type.
        status:
          type: integer
          format: int32
          description: The HTTP status code for this problem.
          minimum: 400
          maximum: 600
        detail:
          type: string
          description: An explanation of the problem in more detail.
        instance:
          type: string
          format: uri
          description: A URI identifying the origin of the problem.
    SearchQueryRequest:
      type: object
      properties:
        sort:
          type: array
          items:
            allOf:
              - $ref: "#/components/schemas/SearchQuerySortRequest"
        page:
          allOf:
            - $ref: "#/components/schemas/SearchQueryPageRequest"
          type: object
    SearchQueryPageRequest:
      type: object
      properties:
        from:
          type: integer
          format: int32
        limit:
          type: integer
          format: int32
        searchAfter:
          type: array
          items:
            type: object
        searchBefore:
          type: array
          items:
            type: object
    SearchQuerySortRequest:
      type: object
      properties:
        field:
          type: string
        order:
          type: string
    SearchQueryResponse:
      type: object
      properties:
        page:
          allOf:
            - $ref: "#/components/schemas/SearchQueryPageResponse"
          type: object
    SearchQueryPageResponse:
      type: object
      properties:
        totalItems:
          type: integer
          format: int64
        firstSortValues:
          type: array
          items:
            type: object
        lastSortValues:
          type: array
          items:
            type: object
    ProcessInstanceSearchQueryRequest:
      allOf:
        - $ref: "#/components/schemas/SearchQueryRequest"
      type: object
      properties:
        filter:
          allOf:
            - $ref: "#/components/schemas/ProcessInstanceFilterRequest"
    ProcessInstanceFilterRequest:
      type: object
      properties:
        key:
          type: array
          items:
            type: integer
            format: int64
        variables:
          type: array
          items:
            $ref: "#/components/schemas/VariableValueFilterRequest"
    VariableValueFilterRequest:
      type: object
      properties:
        name:
          type: string
        eq:
          type: object
        gt:
          type: object
        gte:
          type: object
        lt:
          type: object
        lte:
          type: object
    ProcessInstanceSearchQueryResponse:
      allOf:
        - $ref: "#/components/schemas/SearchQueryResponse"
      type: object
      properties:
        items:
          type: array
          items:
            $ref: "#/components/schemas/ProcessInstanceItem"
    ProcessInstanceItem:
      type: object
      properties:
        tenantId:
          type: string
        key:
          type: integer
          format: int64
        processDefinitionKey:
          type: integer
          format: int64
        processVersion:
          type: integer
          format: int32
        bpmnProcessId:
          type: string
        parentKey:
          type: integer
          format: int64
        parentFlowNodeInstanceKey:
          type: integer
          format: int64
        startDate:
          type: string
          format: date-time
        endDate:
          type: string
          format: date-time
<<<<<<< HEAD
    UserTaskSearchQueryRequest:
      allOf:
        - $ref: "#/components/schemas/SearchQueryRequest"
      description: User task search query request.
      type: object
      properties:
        filter:
          $ref: "#/components/schemas/UserTaskFilterRequest"
    UserTaskSearchQueryResponse:
      allOf:
        - $ref: "#/components/schemas/SearchQueryResponse"
      description: User task search query response.
      type: object
=======
    CamundaUserResponse:
      type: "object"
      properties:
        id:
          type: "integer"
          format: "int64"
        username:
          type: "string"
        name:
          type: "string"
        email:
          type: "string"
        enabled:
          type: "boolean"
    CamundaUserWithPasswordRequest:
      allOf:
        - $ref: '#/components/schemas/CamundaUserResponse'
        - type: "object"
          properties:
            password:
              type: "string"
    UserSearchResponse:
      type: object
      allOf:
        - $ref: "#/components/schemas/SearchQueryResponse"
>>>>>>> 0032aeee
      properties:
        items:
          type: array
          items:
<<<<<<< HEAD
            $ref: "#/components/schemas/UserTaskItem"
    UserTaskFilterRequest:
      description: User task filter request.
      type: object
      properties:
        key:
          type: integer
          format: int64
        taskState:
          type: string
        assignee:
          type: string
        taskDefinitionId:
          type: string
        candidateGroup:
          type: string
        candidateUser:
          type: string
        processDefinitionKey:
          type: integer
          format: int64
        processInstanceKey:
          type: integer
          format: int64
        creationTime:
          $ref: "#/components/schemas/DateFilter"
        completionTime:
          $ref: "#/components/schemas/DateFilter"
        followUpDate:
          $ref: "#/components/schemas/DateFilter"
        dueDate:
          $ref: "#/components/schemas/DateFilter"
        variables:
          type: array
          items:
            $ref: "#/components/schemas/VariableFilter"
        tenantIds:
          type: string
    UserTaskItem:
      type: object
      properties:
        key:
          type: integer
          format: int64
        taskState:
          type: string
        assignee:
          type: string
        taskDefinitionId:
          type: string
        candidateGroup:
          type: array
          items:
            type: string
        candidateUser:
          type: array
          items:
            type: string
        processDefinitionKey:
          type: integer
          format: int64
        processInstanceKey:
          type: integer
          format: int64
        formKey:
          type: integer
          format: int64
        creationDate:
          type: string
          format: date-time
        completionDate:
          type: string
          format: date-time
        followUpDate:
          type: string
          format: date-time
        dueDate:
          type: string
          format: date-time
        tenantIds:
          type: string
    VariableFilter:
      type: object
      properties:
        name:
          type: string
        value:
          type: string
    DateFilter:
      type: object
      properties:
        from:
          type: string
          format: date-time
        to:
          type: string
          format: date-time

=======
            $ref: "#/components/schemas/CamundaUserResponse"
>>>>>>> 0032aeee
  securitySchemes:
    bearerAuth:
      type: http
      scheme: bearer
      bearerFormat: JWT<|MERGE_RESOLUTION|>--- conflicted
+++ resolved
@@ -54,7 +54,6 @@
             application/json:
               schema:
                 $ref: "#/components/schemas/JobActivationResponse"
-
   /user-tasks/{userTaskKey}/completion:
     post:
       tags:
@@ -75,7 +74,6 @@
           application/json:
             schema:
               $ref: "#/components/schemas/UserTaskCompletionRequest"
-
       responses:
         '204':
           description: The user task was completed successfully.
@@ -236,7 +234,6 @@
             application/problem+json:
               schema:
                 $ref: "#/components/schemas/ProblemDetail"
-<<<<<<< HEAD
   /user-tasks/search:
     post:
       tags:
@@ -256,7 +253,10 @@
           description: >
             The User Task Search Query failed.
             More details are provided in the response body.
-=======
+          content:
+            application/problem+json:
+              schema:
+                $ref: "#/components/schemas/ProblemDetail"
   /users:
     post:
       tags:
@@ -501,15 +501,10 @@
                 $ref: "#/components/schemas/ProblemDetail"
         "500":
           description: "Internal server error"
->>>>>>> 0032aeee
-          content:
-            application/problem+json:
-              schema:
-                $ref: "#/components/schemas/ProblemDetail"
-<<<<<<< HEAD
-
-=======
->>>>>>> 0032aeee
+          content:
+            application/problem+json:
+              schema:
+                $ref: "#/components/schemas/ProblemDetail"
 components:
   responses:
     TopologyResponse:
@@ -530,7 +525,6 @@
         application/json:
           schema:
             $ref: "#/components/schemas/UserTaskSearchQueryResponse"
-
   schemas:
     TopologyResponse:
       description: The response of a topology request.
@@ -963,7 +957,6 @@
         endDate:
           type: string
           format: date-time
-<<<<<<< HEAD
     UserTaskSearchQueryRequest:
       allOf:
         - $ref: "#/components/schemas/SearchQueryRequest"
@@ -977,38 +970,10 @@
         - $ref: "#/components/schemas/SearchQueryResponse"
       description: User task search query response.
       type: object
-=======
-    CamundaUserResponse:
-      type: "object"
-      properties:
-        id:
-          type: "integer"
-          format: "int64"
-        username:
-          type: "string"
-        name:
-          type: "string"
-        email:
-          type: "string"
-        enabled:
-          type: "boolean"
-    CamundaUserWithPasswordRequest:
-      allOf:
-        - $ref: '#/components/schemas/CamundaUserResponse'
-        - type: "object"
-          properties:
-            password:
-              type: "string"
-    UserSearchResponse:
-      type: object
-      allOf:
-        - $ref: "#/components/schemas/SearchQueryResponse"
->>>>>>> 0032aeee
       properties:
         items:
           type: array
           items:
-<<<<<<< HEAD
             $ref: "#/components/schemas/UserTaskItem"
     UserTaskFilterRequest:
       description: User task filter request.
@@ -1106,10 +1071,36 @@
         to:
           type: string
           format: date-time
-
-=======
+    CamundaUserResponse:
+      type: object
+      properties:
+        id:
+          type: integer
+          format: int64
+        username:
+          type: string
+        name:
+          type: string
+        email:
+          type: string
+        enabled:
+          type: boolean
+    CamundaUserWithPasswordRequest:
+      allOf:
+        - $ref: '#/components/schemas/CamundaUserResponse'
+        - type: object
+          properties:
+            password:
+              type: string
+    UserSearchResponse:
+      type: object
+      allOf:
+        - $ref: "#/components/schemas/SearchQueryResponse"
+      properties:
+        items:
+          type: array
+          items:
             $ref: "#/components/schemas/CamundaUserResponse"
->>>>>>> 0032aeee
   securitySchemes:
     bearerAuth:
       type: http
