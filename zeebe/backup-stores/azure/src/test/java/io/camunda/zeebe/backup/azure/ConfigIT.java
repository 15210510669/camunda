/*
 * Copyright Camunda Services GmbH and/or licensed to Camunda Services GmbH under
 * one or more contributor license agreements. See the NOTICE file distributed
 * with this work for additional information regarding copyright ownership.
 * Licensed under the Zeebe Community License 1.1. You may not use this file
 * except in compliance with the Zeebe Community License 1.1.
 */
package io.camunda.zeebe.backup.azure;

import org.assertj.core.api.Assertions;
import org.junit.jupiter.api.Test;

import java.util.UUID;

public class ConfigIT {

  private static final String VALID_CONNECTION_STRING =
          "DefaultEndpointsProtocol=http;AccountName=devstoreaccount1;"
                  + "AccountKey=Eby8vdM02xNOcqFlqUwJPLlmEtlCDXJ1OUzFT50uSRZ6IFsuFq2UVErCz4I6tq/K1SZFPTOtr/KBHBeksoGMGw==;"
                  + "BlobEndpoint=http://127.0.0.1:";

  private static final String VALID_ENDPOINT = "https://127.0.0.1";

  private static final String VALID_ENDPOINT = "https://127.0.0.1";

  @Test
  void shouldSuccessfullyValidateCredentialsConfig() {
    final AzureBackupConfig azureBackupConfig =
            new AzureBackupConfig.Builder()
                    .withEndpoint("http://127.0.0.1:10000/devstoreaccount1")
                    .withAccountName("devstoreaccount1")
                    .withAccountKey(
                            "Eby8vdM02xNOcqFlqUwJPLlmEtlCDXJ1OUzFT50uSRZ6IFsuFq2UVErCz4I6tq/K1SZFPTOtr/KBHBeksoGMGw==")
                    .withContainerName(UUID.randomUUID().toString())
                    .build();

    Assertions.assertThatCode(() -> new AzureBackupStore(azureBackupConfig))
            .doesNotThrowAnyException();
    Assertions.assertThatCode(() -> AzureBackupStore.validateConfig(azureBackupConfig))
            .doesNotThrowAnyException();
  }

  @Test
  void shouldValidateConnectionStringConfig() {

    final AzureBackupConfig azureBackupConfig =
            new AzureBackupConfig.Builder()
                    .withConnectionString(VALID_CONNECTION_STRING)
                    .withContainerName(UUID.randomUUID().toString())
                    .build();

    Assertions.assertThatCode(() -> new AzureBackupStore(azureBackupConfig))
            .doesNotThrowAnyException();
    Assertions.assertThatCode(() -> AzureBackupStore.validateConfig(azureBackupConfig))
            .doesNotThrowAnyException();
  }

  @Test
  void shouldValidateEndpointConfig() {

<<<<<<< HEAD
    final AzureBackupConfig azureBackupConfig =
        new AzureBackupConfig.Builder()
            .withEndpoint(VALID_ENDPOINT)
            .withContainerName(UUID.randomUUID().toString())
            .build();

    Assertions.assertThatCode(() -> new AzureBackupStore(azureBackupConfig))
        .doesNotThrowAnyException();
    Assertions.assertThatCode(() -> AzureBackupStore.validateConfig(azureBackupConfig))
        .doesNotThrowAnyException();
  }

  @Test
  void shouldFailValidationBecauseOfMissingAccountName() {
=======
>>>>>>> 38f7f3fa
    final AzureBackupConfig azureBackupConfig =
            new AzureBackupConfig.Builder()
                    .withEndpoint(VALID_ENDPOINT)
                    .withContainerName(UUID.randomUUID().toString())
                    .build();

    Assertions.assertThatCode(() -> new AzureBackupStore(azureBackupConfig))
            .doesNotThrowAnyException();
    Assertions.assertThatCode(() -> AzureBackupStore.validateConfig(azureBackupConfig))
            .doesNotThrowAnyException();
  }

  @Test
  void shouldFailValidationBecauseOfMissingAccountName() {
    final AzureBackupConfig azureBackupConfig =
            new AzureBackupConfig.Builder()
                    .withEndpoint("http://127.0.0.1:10000/devstoreaccount1")
                    .withAccountName(null)
                    .withAccountKey(
                            "Eby8vdM02xNOcqFlqUwJPLlmEtlCDXJ1OUzFT50uSRZ6IFsuFq2UVErCz4I6tq/K1SZFPTOtr/KBHBeksoGMGw==")
                    .withContainerName(UUID.randomUUID().toString())
                    .build();

    Assertions.assertThatCode(() -> new AzureBackupStore(azureBackupConfig))
            .hasMessage("'accountName' cannot be null.");
  }

  @Test
  void shouldFailValidationBecauseOfMissingConnectionString() {

    final AzureBackupConfig azureBackupConfig =
            new AzureBackupConfig.Builder()
                    .withConnectionString(null)
                    .withContainerName(UUID.randomUUID().toString())
                    .build();

    Assertions.assertThatCode(() -> new AzureBackupStore(azureBackupConfig))
            .hasMessage("The Azure Storage endpoint url is malformed.");
    Assertions.assertThatCode(() -> AzureBackupStore.validateConfig(azureBackupConfig))
            .hasMessage(
                    "Connection string, endpoint, or all of connection information (account name, account key, and endpoint) must be provided.");
  }

  @Test
  void containerNameCannotBeMissing() {
    // given
    final AzureBackupConfig azureBackupConfig =
            new AzureBackupConfig.Builder()
                    .withConnectionString(VALID_CONNECTION_STRING)
                    .withContainerName(null)
                    .build();

    Assertions.assertThatCode(() -> AzureBackupStore.validateConfig(azureBackupConfig))
            .hasMessage("Container name cannot be null.");
  }
}<|MERGE_RESOLUTION|>--- conflicted
+++ resolved
@@ -58,7 +58,21 @@
   @Test
   void shouldValidateEndpointConfig() {
 
-<<<<<<< HEAD
+    final AzureBackupConfig azureBackupConfig =
+            new AzureBackupConfig.Builder()
+                    .withEndpoint(VALID_ENDPOINT)
+                    .withContainerName(UUID.randomUUID().toString())
+                    .build();
+
+    Assertions.assertThatCode(() -> new AzureBackupStore(azureBackupConfig))
+            .doesNotThrowAnyException();
+    Assertions.assertThatCode(() -> AzureBackupStore.validateConfig(azureBackupConfig))
+            .doesNotThrowAnyException();
+  }
+
+  @Test
+  void shouldValidateEndpointConfig() {
+
     final AzureBackupConfig azureBackupConfig =
         new AzureBackupConfig.Builder()
             .withEndpoint(VALID_ENDPOINT)
@@ -69,22 +83,6 @@
         .doesNotThrowAnyException();
     Assertions.assertThatCode(() -> AzureBackupStore.validateConfig(azureBackupConfig))
         .doesNotThrowAnyException();
-  }
-
-  @Test
-  void shouldFailValidationBecauseOfMissingAccountName() {
-=======
->>>>>>> 38f7f3fa
-    final AzureBackupConfig azureBackupConfig =
-            new AzureBackupConfig.Builder()
-                    .withEndpoint(VALID_ENDPOINT)
-                    .withContainerName(UUID.randomUUID().toString())
-                    .build();
-
-    Assertions.assertThatCode(() -> new AzureBackupStore(azureBackupConfig))
-            .doesNotThrowAnyException();
-    Assertions.assertThatCode(() -> AzureBackupStore.validateConfig(azureBackupConfig))
-            .doesNotThrowAnyException();
   }
 
   @Test
