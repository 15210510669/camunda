--- conflicted
+++ resolved
@@ -7,59 +7,54 @@
  */
 package io.camunda.zeebe.backup.azure;
 
+import java.util.UUID;
 import org.assertj.core.api.Assertions;
 import org.junit.jupiter.api.Test;
-
-import java.util.UUID;
 
 public class ConfigIT {
 
   private static final String VALID_CONNECTION_STRING =
-          "DefaultEndpointsProtocol=http;AccountName=devstoreaccount1;"
-                  + "AccountKey=Eby8vdM02xNOcqFlqUwJPLlmEtlCDXJ1OUzFT50uSRZ6IFsuFq2UVErCz4I6tq/K1SZFPTOtr/KBHBeksoGMGw==;"
-                  + "BlobEndpoint=http://127.0.0.1:";
-
-  private static final String VALID_ENDPOINT = "https://127.0.0.1";
+      "DefaultEndpointsProtocol=http;AccountName=devstoreaccount1;"
+          + "AccountKey=Eby8vdM02xNOcqFlqUwJPLlmEtlCDXJ1OUzFT50uSRZ6IFsuFq2UVErCz4I6tq/K1SZFPTOtr/KBHBeksoGMGw==;"
+          + "BlobEndpoint=http://127.0.0.1:";
 
   private static final String VALID_ENDPOINT = "https://127.0.0.1";
 
   @Test
   void shouldSuccessfullyValidateCredentialsConfig() {
     final AzureBackupConfig azureBackupConfig =
-            new AzureBackupConfig.Builder()
-                    .withEndpoint("http://127.0.0.1:10000/devstoreaccount1")
-                    .withAccountName("devstoreaccount1")
-                    .withAccountKey(
-                            "Eby8vdM02xNOcqFlqUwJPLlmEtlCDXJ1OUzFT50uSRZ6IFsuFq2UVErCz4I6tq/K1SZFPTOtr/KBHBeksoGMGw==")
-                    .withContainerName(UUID.randomUUID().toString())
-                    .build();
+        new AzureBackupConfig.Builder()
+            .withEndpoint("http://127.0.0.1:10000/devstoreaccount1")
+            .withAccountName("devstoreaccount1")
+            .withAccountKey(
+                "Eby8vdM02xNOcqFlqUwJPLlmEtlCDXJ1OUzFT50uSRZ6IFsuFq2UVErCz4I6tq/K1SZFPTOtr/KBHBeksoGMGw==")
+            .withContainerName(UUID.randomUUID().toString())
+            .build();
 
     Assertions.assertThatCode(() -> new AzureBackupStore(azureBackupConfig))
-            .doesNotThrowAnyException();
+        .doesNotThrowAnyException();
     Assertions.assertThatCode(() -> AzureBackupStore.validateConfig(azureBackupConfig))
-            .doesNotThrowAnyException();
+        .doesNotThrowAnyException();
   }
 
   @Test
   void shouldValidateConnectionStringConfig() {
 
     final AzureBackupConfig azureBackupConfig =
-            new AzureBackupConfig.Builder()
-                    .withConnectionString(VALID_CONNECTION_STRING)
-                    .withContainerName(UUID.randomUUID().toString())
-                    .build();
+        new AzureBackupConfig.Builder()
+            .withConnectionString(VALID_CONNECTION_STRING)
+            .withContainerName(UUID.randomUUID().toString())
+            .build();
 
     Assertions.assertThatCode(() -> new AzureBackupStore(azureBackupConfig))
-            .doesNotThrowAnyException();
+        .doesNotThrowAnyException();
     Assertions.assertThatCode(() -> AzureBackupStore.validateConfig(azureBackupConfig))
-            .doesNotThrowAnyException();
+        .doesNotThrowAnyException();
   }
 
   @Test
   void shouldValidateEndpointConfig() {
 
-<<<<<<< HEAD
-=======
     final AzureBackupConfig azureBackupConfig =
         new AzureBackupConfig.Builder()
             .withEndpoint(VALID_ENDPOINT)
@@ -74,60 +69,48 @@
 
   @Test
   void shouldFailValidationBecauseOfMissingAccountName() {
->>>>>>> 6f211c74
     final AzureBackupConfig azureBackupConfig =
-            new AzureBackupConfig.Builder()
-                    .withEndpoint(VALID_ENDPOINT)
-                    .withContainerName(UUID.randomUUID().toString())
-                    .build();
+        new AzureBackupConfig.Builder()
+            .withEndpoint("http://127.0.0.1:10000/devstoreaccount1")
+            .withAccountName(null)
+            .withAccountKey(
+                "Eby8vdM02xNOcqFlqUwJPLlmEtlCDXJ1OUzFT50uSRZ6IFsuFq2UVErCz4I6tq/K1SZFPTOtr/KBHBeksoGMGw==")
+            .withContainerName(UUID.randomUUID().toString())
+            .build();
 
     Assertions.assertThatCode(() -> new AzureBackupStore(azureBackupConfig))
-            .doesNotThrowAnyException();
+        .hasMessage("'accountName' cannot be null.");
     Assertions.assertThatCode(() -> AzureBackupStore.validateConfig(azureBackupConfig))
-            .doesNotThrowAnyException();
-  }
-
-  @Test
-  void shouldFailValidationBecauseOfMissingAccountName() {
-    final AzureBackupConfig azureBackupConfig =
-            new AzureBackupConfig.Builder()
-                    .withEndpoint("http://127.0.0.1:10000/devstoreaccount1")
-                    .withAccountName(null)
-                    .withAccountKey(
-                            "Eby8vdM02xNOcqFlqUwJPLlmEtlCDXJ1OUzFT50uSRZ6IFsuFq2UVErCz4I6tq/K1SZFPTOtr/KBHBeksoGMGw==")
-                    .withContainerName(UUID.randomUUID().toString())
-                    .build();
-
-    Assertions.assertThatCode(() -> new AzureBackupStore(azureBackupConfig))
-            .hasMessage("'accountName' cannot be null.");
+        .hasMessage(
+            "Connection string, or all of connection information (account name, account key, and endpoint) must be provided.");
   }
 
   @Test
   void shouldFailValidationBecauseOfMissingConnectionString() {
 
     final AzureBackupConfig azureBackupConfig =
-            new AzureBackupConfig.Builder()
-                    .withConnectionString(null)
-                    .withContainerName(UUID.randomUUID().toString())
-                    .build();
+        new AzureBackupConfig.Builder()
+            .withConnectionString(null)
+            .withContainerName(UUID.randomUUID().toString())
+            .build();
 
     Assertions.assertThatCode(() -> new AzureBackupStore(azureBackupConfig))
-            .hasMessage("The Azure Storage endpoint url is malformed.");
+        .hasMessage("The Azure Storage endpoint url is malformed.");
     Assertions.assertThatCode(() -> AzureBackupStore.validateConfig(azureBackupConfig))
-            .hasMessage(
-                    "Connection string, endpoint, or all of connection information (account name, account key, and endpoint) must be provided.");
+        .hasMessage(
+            "Connection string, or all of connection information (account name, account key, and endpoint) must be provided.");
   }
 
   @Test
   void containerNameCannotBeMissing() {
     // given
     final AzureBackupConfig azureBackupConfig =
-            new AzureBackupConfig.Builder()
-                    .withConnectionString(VALID_CONNECTION_STRING)
-                    .withContainerName(null)
-                    .build();
+        new AzureBackupConfig.Builder()
+            .withConnectionString(VALID_CONNECTION_STRING)
+            .withContainerName(null)
+            .build();
 
     Assertions.assertThatCode(() -> AzureBackupStore.validateConfig(azureBackupConfig))
-            .hasMessage("Container name cannot be null.");
+        .hasMessage("Container name cannot be null.");
   }
 }