/*
 * Copyright Camunda Services GmbH and/or licensed to Camunda Services GmbH under
 * one or more contributor license agreements. See the NOTICE file distributed
 * with this work for additional information regarding copyright ownership.
 * Licensed under the Camunda License 1.0. You may not use this file
 * except in compliance with the Camunda License 1.0.
 */
package io.camunda.zeebe.operate.exporter;

import static io.camunda.zeebe.protocol.record.ValueType.INCIDENT;
import static io.camunda.zeebe.protocol.record.ValueType.PROCESS;
import static io.camunda.zeebe.protocol.record.ValueType.PROCESS_INSTANCE;
import static io.camunda.zeebe.protocol.record.ValueType.VARIABLE;

import co.elastic.clients.elasticsearch.ElasticsearchClient;
import co.elastic.clients.elasticsearch.core.BulkRequest;
import io.camunda.operate.exceptions.PersistenceException;
import io.camunda.operate.schema.indices.ProcessIndex;
import io.camunda.operate.schema.templates.FlowNodeInstanceTemplate;
import io.camunda.operate.schema.templates.SequenceFlowTemplate;
import io.camunda.operate.schema.templates.VariableTemplate;
import io.camunda.operate.store.elasticsearch.NewElasticsearchBatchRequest;
import io.camunda.operate.util.ElasticsearchScriptBuilder;
import io.camunda.zeebe.exporter.api.Exporter;
import io.camunda.zeebe.exporter.api.context.Context;
import io.camunda.zeebe.exporter.api.context.Controller;
<<<<<<< HEAD
import io.camunda.zeebe.operate.exporter.handlers.FlowNodeInstanceIncidentHandler;
=======
import io.camunda.zeebe.operate.exporter.handlers.FlowNodeInstanceProcessInstanceHandler;
>>>>>>> 18e48136
import io.camunda.zeebe.operate.exporter.handlers.ProcessHandler;
import io.camunda.zeebe.operate.exporter.handlers.SequenceFlowHandler;
import io.camunda.zeebe.operate.exporter.handlers.VariableHandler;
import io.camunda.zeebe.operate.exporter.util.XMLUtil;
import io.camunda.zeebe.protocol.record.Record;
import io.camunda.zeebe.protocol.record.RecordType;
import io.camunda.zeebe.protocol.record.ValueType;
import java.time.Duration;
import java.util.List;
import org.slf4j.Logger;
import org.slf4j.LoggerFactory;

public class OperateElasticsearchExporter implements Exporter {

  private Logger log = LoggerFactory.getLogger(getClass().getPackageName());
  private Controller controller;
  private OperateElasticsearchExporterConfiguration configuration;
  private ElasticsearchClient client;
  private ExportBatchWriter writer;
  private ElasticsearchScriptBuilder scriptBuilder;
  private XMLUtil xmlUtil;

  private long lastPosition = -1;
  private int batchSize;

  @Override
  public void configure(final Context context) {
    log = context.getLogger();
    configuration =
        context.getConfiguration().instantiate(OperateElasticsearchExporterConfiguration.class);
    batchSize =
        configuration.bulk.size; // TODO this duplicated configuration.elasticsearch.batchSize
    log.debug("Exporter configured with {}", configuration);

    validate(configuration);

    context.setFilter(new ElasticsearchRecordFilter());
  }

  @Override
  public void open(final Controller controller) {
    this.controller = controller;
    scriptBuilder = new ElasticsearchScriptBuilder();
    xmlUtil = new XMLUtil();

    client = createClient();

    writer = createBatchWriter();

    scheduleDelayedFlush();
    log.info("Exporter opened");
  }

  @Override
  public void close() {

    try {
      flush();
      updateLastExportedPosition();
    } catch (final Exception e) {
      log.warn("Failed to flush records before closing exporter.", e);
    }

    try {
      client._transport().close();
    } catch (final Exception e) {
      log.warn("Failed to close elasticsearch client", e);
    }

    log.info("Exporter closed");
  }

  @Override
  public void export(final Record<?> record) {
    writer.addRecord(record);
    lastPosition = record.getPosition();
    if (writer.hasAtLeastEntities(batchSize)) {
      flush();
      // Update the record counters only after the flush was successful. If the synchronous flush
      // fails then the exporter will be invoked with the same record again.
      updateLastExportedPosition();
    }
  }

  private void validate(final OperateElasticsearchExporterConfiguration configuration) {
    // FIXME
  }

  protected ElasticsearchClient createClient() {
    return new ElasticsearchConnector().elasticsearchClient(configuration.elasticsearch);
  }

  private void flushAndReschedule() {
    try {
      flush();
      updateLastExportedPosition();
    } catch (final Exception e) {
      log.warn("Unexpected exception occurred on periodically flushing bulk, will retry later.", e);
    }
    scheduleDelayedFlush();
  }

  private void scheduleDelayedFlush() {
    controller.scheduleCancellableTask(
        Duration.ofSeconds(configuration.bulk.delay), this::flushAndReschedule);
  }

  private void flush() {
    try {
      final NewElasticsearchBatchRequest batchRequest =
          new NewElasticsearchBatchRequest(client, new BulkRequest.Builder(), scriptBuilder);
      writer.flush(batchRequest);
    } catch (final PersistenceException ex) {
      throw new ElasticsearchExporterException(ex.getMessage(), ex);
    }
  }

  private void updateLastExportedPosition() {
    controller.updateLastExportedRecordPosition(lastPosition, null);
  }

  private ExportBatchWriter createBatchWriter() {
    final String indexPrefix = configuration.elasticsearch.getIndexPrefix();
    return ExportBatchWriter.Builder.begin()
        // #processProcessRecords
        // processZeebeRecordProcessor.processDeploymentRecord
        .withHandler(
            new ProcessHandler(
                (ProcessIndex) (new ProcessIndex().setIndexPrefix(indexPrefix)), xmlUtil))
        .withHandler(
            new VariableHandler(
                (VariableTemplate) (new VariableTemplate().setIndexPrefix(indexPrefix)),
                configuration.elasticsearch.getVariableSizeThreshold()))
        .withHandler(
            new SequenceFlowHandler(
                (SequenceFlowTemplate) (new SequenceFlowTemplate().setIndexPrefix(indexPrefix))))
        .withHandler(
<<<<<<< HEAD
            new FlowNodeInstanceIncidentHandler(
=======
            new FlowNodeInstanceProcessInstanceHandler(
>>>>>>> 18e48136
                (FlowNodeInstanceTemplate)
                    (new FlowNodeInstanceTemplate().setIndexPrefix(indexPrefix))))
        .build();
  }

  private static final class ElasticsearchRecordFilter implements Context.RecordFilter {
    private static final List<ValueType> VALUE_TYPES_2_IMPORT =
        List.of(
            PROCESS, VARIABLE, PROCESS_INSTANCE, INCIDENT
            //            DECISION,
            //            DECISION_REQUIREMENTS,
            //            DECISION_EVALUATION,
            //            JOB,
            //            VARIABLE_DOCUMENT,
            //            PROCESS_MESSAGE_SUBSCRIPTION,
            //            USER_TASK
            );

    @Override
    public boolean acceptType(final RecordType recordType) {
      return recordType.equals(RecordType.EVENT);
    }

    @Override
    public boolean acceptValue(final ValueType valueType) {
      return VALUE_TYPES_2_IMPORT.contains(valueType);
    }
  }
}<|MERGE_RESOLUTION|>--- conflicted
+++ resolved
@@ -7,7 +7,6 @@
  */
 package io.camunda.zeebe.operate.exporter;
 
-import static io.camunda.zeebe.protocol.record.ValueType.INCIDENT;
 import static io.camunda.zeebe.protocol.record.ValueType.PROCESS;
 import static io.camunda.zeebe.protocol.record.ValueType.PROCESS_INSTANCE;
 import static io.camunda.zeebe.protocol.record.ValueType.VARIABLE;
@@ -24,11 +23,8 @@
 import io.camunda.zeebe.exporter.api.Exporter;
 import io.camunda.zeebe.exporter.api.context.Context;
 import io.camunda.zeebe.exporter.api.context.Controller;
-<<<<<<< HEAD
 import io.camunda.zeebe.operate.exporter.handlers.FlowNodeInstanceIncidentHandler;
-=======
 import io.camunda.zeebe.operate.exporter.handlers.FlowNodeInstanceProcessInstanceHandler;
->>>>>>> 18e48136
 import io.camunda.zeebe.operate.exporter.handlers.ProcessHandler;
 import io.camunda.zeebe.operate.exporter.handlers.SequenceFlowHandler;
 import io.camunda.zeebe.operate.exporter.handlers.VariableHandler;
@@ -60,7 +56,7 @@
     configuration =
         context.getConfiguration().instantiate(OperateElasticsearchExporterConfiguration.class);
     batchSize =
-        configuration.bulk.size; // TODO this duplicated configuration.elasticsearch.batchSize
+        configuration.bulk.size; // TODO this suplicated configuration.elasticsearch.batchSize
     log.debug("Exporter configured with {}", configuration);
 
     validate(configuration);
@@ -166,11 +162,11 @@
             new SequenceFlowHandler(
                 (SequenceFlowTemplate) (new SequenceFlowTemplate().setIndexPrefix(indexPrefix))))
         .withHandler(
-<<<<<<< HEAD
+            new FlowNodeInstanceProcessInstanceHandler(
+                (FlowNodeInstanceTemplate)
+                    (new FlowNodeInstanceTemplate().setIndexPrefix(indexPrefix))))
+        .withHandler(
             new FlowNodeInstanceIncidentHandler(
-=======
-            new FlowNodeInstanceProcessInstanceHandler(
->>>>>>> 18e48136
                 (FlowNodeInstanceTemplate)
                     (new FlowNodeInstanceTemplate().setIndexPrefix(indexPrefix))))
         .build();
@@ -179,11 +175,12 @@
   private static final class ElasticsearchRecordFilter implements Context.RecordFilter {
     private static final List<ValueType> VALUE_TYPES_2_IMPORT =
         List.of(
-            PROCESS, VARIABLE, PROCESS_INSTANCE, INCIDENT
+            PROCESS, VARIABLE, PROCESS_INSTANCE
             //            DECISION,
             //            DECISION_REQUIREMENTS,
             //            DECISION_EVALUATION,
             //            JOB,
+            //            INCIDENT,
             //            VARIABLE_DOCUMENT,
             //            PROCESS_MESSAGE_SUBSCRIPTION,
             //            USER_TASK
