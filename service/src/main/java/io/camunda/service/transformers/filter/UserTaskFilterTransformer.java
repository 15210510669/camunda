--- conflicted
+++ resolved
@@ -31,10 +31,7 @@
   @Override
   public SearchQuery toSearchQuery(final UserTaskFilter filter) {
     final var userTaskKeysQuery = getUserTaskKeysQuery(filter.userTaskKeys());
-<<<<<<< HEAD
-=======
 
->>>>>>> 3e029dc8
     final var creationDateQuery = getDateFilter(filter.creationDateFilter(), "creationTime");
     final var completionTimeQuery = getDateFilter(filter.completionDateFilter(), "completionTime");
     final var dueDateQuery = getDateFilter(filter.dueDateFilter(), "dueDate");
@@ -69,10 +66,7 @@
         followUpDateQuery,
         processInstanceKeysQuery,
         processDefinitionKeyQuery,
-<<<<<<< HEAD
         scopeKeyQuery,
-=======
->>>>>>> 3e029dc8
         tenantQuery,
         userTaksImplementationQuery);
   }
