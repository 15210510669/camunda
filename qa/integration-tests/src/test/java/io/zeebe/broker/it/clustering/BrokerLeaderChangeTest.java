--- conflicted
+++ resolved
@@ -382,11 +382,7 @@
               .handler(
                   (client, job) -> {
                     if (job.getKey() == jobKey) {
-<<<<<<< HEAD
-                      client.newCompleteCommand(job.getKey()).variables(NULL_PAYLOAD).send();
-=======
                       client.newCompleteCommand(job.getKey()).send();
->>>>>>> cb9ea88a
                       latch.countDown();
                     }
                   })
