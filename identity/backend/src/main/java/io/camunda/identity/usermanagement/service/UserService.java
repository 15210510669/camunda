/*
 * Copyright Camunda Services GmbH and/or licensed to Camunda Services GmbH under
 * one or more contributor license agreements. See the NOTICE file distributed
 * with this work for additional information regarding copyright ownership.
 * Licensed under the Camunda License 1.0. You may not use this file
 * except in compliance with the Camunda License 1.0.
 */
package io.camunda.identity.usermanagement.service;

import io.camunda.identity.security.CamundaUserDetails;
import io.camunda.identity.security.CamundaUserDetailsManager;
import io.camunda.identity.usermanagement.CamundaUser;
import io.camunda.identity.usermanagement.CamundaUserWithPassword;
import io.camunda.identity.usermanagement.model.Profile;
import io.camunda.identity.usermanagement.repository.UserProfileRepository;
import java.util.HashSet;
import java.util.List;
import java.util.Objects;
import org.springframework.dao.DuplicateKeyException;
import org.springframework.security.core.userdetails.User;
import org.springframework.security.core.userdetails.UserDetails;
import org.springframework.security.core.userdetails.UsernameNotFoundException;
import org.springframework.security.crypto.password.PasswordEncoder;
import org.springframework.stereotype.Service;
import org.springframework.transaction.annotation.Transactional;
import org.springframework.util.StringUtils;

@Service
@Transactional
public class UserService {

  private final CamundaUserDetailsManager camundaUserDetailsManager;
  private final UserProfileRepository userProfileRepository;
  private final PasswordEncoder passwordEncoder;

  public UserService(
      final CamundaUserDetailsManager camundaUserDetailsManager,
      final UserProfileRepository userProfileRepository,
      final PasswordEncoder passwordEncoder) {
    this.camundaUserDetailsManager = camundaUserDetailsManager;
    this.userProfileRepository = userProfileRepository;
    this.passwordEncoder = passwordEncoder;
  }

  public CamundaUser createUser(final CamundaUserWithPassword userWithCredential) {
    try {
      final UserDetails userDetails =
          User.withUsername(userWithCredential.getUsername())
              .password(userWithCredential.getPassword())
              .passwordEncoder(passwordEncoder::encode)
              .disabled(!userWithCredential.isEnabled())
              .roles("DEFAULT_USER")
              .build();
      camundaUserDetailsManager.createUser(userDetails);
      final var createdUser = userProfileRepository.findByUsername(userDetails.getUsername());
      userProfileRepository.save(new Profile(createdUser.getId(), userWithCredential.getEmail()));
      return userProfileRepository.findByUsername(userWithCredential.getUsername());
    } catch (final DuplicateKeyException e) {
      throw new RuntimeException("user.duplicate");
    }
  }

  public void deleteUser(final Long id) {
    final CamundaUser user = findUserById(id);
    camundaUserDetailsManager.deleteUser(user.getUsername());
  }

  public CamundaUser findUserById(final Long id) {
    return userProfileRepository
        .findUserById(id)
        .orElseThrow(() -> new RuntimeException("user.notFound"));
  }

  public CamundaUser findUserByUsername(final String username) {
    final var user = userProfileRepository.findByUsername(username);
    if (user == null) {
      throw new RuntimeException("user.notFound");
    }
    return user;
  }

  public List<CamundaUser> findUsersByUsernameIn(final List<String> usernames) {
    return userProfileRepository.findAllByUsernameIn(usernames);
  }

  public List<CamundaUser> findAllUsers() {
    return userProfileRepository.findAllUsers();
  }

  public CamundaUser updateUser(final Long id, final CamundaUserWithPassword userWithPassword) {
    try {
<<<<<<< HEAD
      if (!Objects.equals(id, userWithPassword.getId())) {
=======
      if (!Objects.equals(id, user.getId())) {
>>>>>>> 3e7faadf
        throw new RuntimeException("user.notFound");
      }

      final CamundaUser existingUser = findUserById(id);

      if (!existingUser.getUsername().equals(userWithPassword.getUsername())) {
        throw new RuntimeException("user.notFound");
      }

      final CamundaUserDetails existingUserDetail =
          camundaUserDetailsManager.loadUserByUsername(existingUser.getUsername());

      final var userBuilder =
          User.withUsername(existingUser.getUsername())
<<<<<<< HEAD
              .password(userWithPassword.getPassword())
              .passwordEncoder(passwordEncoder::encode)
              .roles(existingUserDetail.getRoles().toArray(new String[0]))
              .disabled(!userWithPassword.isEnabled())
              .build();

      camundaUserDetailsManager.updateUser(userDetails);
      userProfileRepository.save(new Profile(id, userWithPassword.getEmail()));

      return userProfileRepository
          .findUserById(id)
          .orElseThrow(() -> new RuntimeException("user.notFound"));
=======
              .authorities(existingUserDetail.getAuthorities())
              .disabled(!user.isEnabled())
              .password(
                  StringUtils.hasText(user.getPassword())
                      ? user.getPassword()
                      : existingUserDetail.getPassword())
              .passwordEncoder(passwordEncoder::encode);

      final UserDetails userDetails = userBuilder.build();
      camundaUserDetailsManager.updateUser(userDetails);
      userProfileRepository.save(new Profile(existingUser.getId(), user.getEmail()));
      return userProfileRepository.findUserById(id);
>>>>>>> 3e7faadf
    } catch (final UsernameNotFoundException e) {
      throw new RuntimeException("user.notFound");
    }
  }

  public void assignRoleToUser(final Long userId, final String roleName) {
    final CamundaUser existingUser =
        userProfileRepository
            .findUserById(userId)
            .orElseThrow(() -> new RuntimeException("user.notFound"));

    final CamundaUserDetails existingUserDetail =
        camundaUserDetailsManager.loadUserByUsername(existingUser.getUsername());

    final List<String> roles = existingUserDetail.getRoles();

    roles.add(roleName);

    final UserDetails userDetails =
        User.withUsername(existingUser.getUsername())
            .password(existingUserDetail.getPassword())
            .passwordEncoder(passwordEncoder::encode)
            .roles(roles.toArray(new String[0]))
            .disabled(!existingUserDetail.isEnabled())
            .build();
    camundaUserDetailsManager.updateUser(userDetails);
  }

  public void unassignRoleFromUser(final Long userId, final String roleName) {

    final CamundaUser existingUser =
        userProfileRepository
            .findUserById(userId)
            .orElseThrow(() -> new RuntimeException("user.notFound"));

    final CamundaUserDetails existingUserDetail =
        camundaUserDetailsManager.loadUserByUsername(existingUser.getUsername());

    final List<String> roles =
        new HashSet<>(existingUserDetail.getRoles())
            .stream().filter(a -> !a.equals(roleName)).toList();

    final UserDetails userDetails =
        User.withUsername(existingUser.getUsername())
            .password(existingUserDetail.getPassword())
            .passwordEncoder(passwordEncoder::encode)
            .roles(roles.toArray(new String[0]))
            .disabled(!existingUserDetail.isEnabled())
            .build();
    camundaUserDetailsManager.updateUser(userDetails);
  }
}<|MERGE_RESOLUTION|>--- conflicted
+++ resolved
@@ -13,7 +13,6 @@
 import io.camunda.identity.usermanagement.CamundaUserWithPassword;
 import io.camunda.identity.usermanagement.model.Profile;
 import io.camunda.identity.usermanagement.repository.UserProfileRepository;
-import java.util.HashSet;
 import java.util.List;
 import java.util.Objects;
 import org.springframework.dao.DuplicateKeyException;
@@ -89,11 +88,7 @@
 
   public CamundaUser updateUser(final Long id, final CamundaUserWithPassword userWithPassword) {
     try {
-<<<<<<< HEAD
       if (!Objects.equals(id, userWithPassword.getId())) {
-=======
-      if (!Objects.equals(id, user.getId())) {
->>>>>>> 3e7faadf
         throw new RuntimeException("user.notFound");
       }
 
@@ -106,84 +101,25 @@
       final CamundaUserDetails existingUserDetail =
           camundaUserDetailsManager.loadUserByUsername(existingUser.getUsername());
 
-      final var userBuilder =
+      final UserDetails userDetails =
           User.withUsername(existingUser.getUsername())
-<<<<<<< HEAD
-              .password(userWithPassword.getPassword())
+              .password(
+                  StringUtils.hasText(userWithPassword.getPassword())
+                      ? userWithPassword.getPassword()
+                      : existingUserDetail.getPassword())
               .passwordEncoder(passwordEncoder::encode)
               .roles(existingUserDetail.getRoles().toArray(new String[0]))
               .disabled(!userWithPassword.isEnabled())
               .build();
 
       camundaUserDetailsManager.updateUser(userDetails);
-      userProfileRepository.save(new Profile(id, userWithPassword.getEmail()));
+      userProfileRepository.save(new Profile(existingUser.getId(), userWithPassword.getEmail()));
 
       return userProfileRepository
           .findUserById(id)
           .orElseThrow(() -> new RuntimeException("user.notFound"));
-=======
-              .authorities(existingUserDetail.getAuthorities())
-              .disabled(!user.isEnabled())
-              .password(
-                  StringUtils.hasText(user.getPassword())
-                      ? user.getPassword()
-                      : existingUserDetail.getPassword())
-              .passwordEncoder(passwordEncoder::encode);
-
-      final UserDetails userDetails = userBuilder.build();
-      camundaUserDetailsManager.updateUser(userDetails);
-      userProfileRepository.save(new Profile(existingUser.getId(), user.getEmail()));
-      return userProfileRepository.findUserById(id);
->>>>>>> 3e7faadf
     } catch (final UsernameNotFoundException e) {
       throw new RuntimeException("user.notFound");
     }
   }
-
-  public void assignRoleToUser(final Long userId, final String roleName) {
-    final CamundaUser existingUser =
-        userProfileRepository
-            .findUserById(userId)
-            .orElseThrow(() -> new RuntimeException("user.notFound"));
-
-    final CamundaUserDetails existingUserDetail =
-        camundaUserDetailsManager.loadUserByUsername(existingUser.getUsername());
-
-    final List<String> roles = existingUserDetail.getRoles();
-
-    roles.add(roleName);
-
-    final UserDetails userDetails =
-        User.withUsername(existingUser.getUsername())
-            .password(existingUserDetail.getPassword())
-            .passwordEncoder(passwordEncoder::encode)
-            .roles(roles.toArray(new String[0]))
-            .disabled(!existingUserDetail.isEnabled())
-            .build();
-    camundaUserDetailsManager.updateUser(userDetails);
-  }
-
-  public void unassignRoleFromUser(final Long userId, final String roleName) {
-
-    final CamundaUser existingUser =
-        userProfileRepository
-            .findUserById(userId)
-            .orElseThrow(() -> new RuntimeException("user.notFound"));
-
-    final CamundaUserDetails existingUserDetail =
-        camundaUserDetailsManager.loadUserByUsername(existingUser.getUsername());
-
-    final List<String> roles =
-        new HashSet<>(existingUserDetail.getRoles())
-            .stream().filter(a -> !a.equals(roleName)).toList();
-
-    final UserDetails userDetails =
-        User.withUsername(existingUser.getUsername())
-            .password(existingUserDetail.getPassword())
-            .passwordEncoder(passwordEncoder::encode)
-            .roles(roles.toArray(new String[0]))
-            .disabled(!existingUserDetail.isEnabled())
-            .build();
-    camundaUserDetailsManager.updateUser(userDetails);
-  }
 }