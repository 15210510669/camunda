/*
 * Copyright Camunda Services GmbH and/or licensed to Camunda Services GmbH under
 * one or more contributor license agreements. See the NOTICE file distributed
 * with this work for additional information regarding copyright ownership.
 * Licensed under the Camunda License 1.0. You may not use this file
 * except in compliance with the Camunda License 1.0.
 */
package io.camunda.identity.usermanagement.service;

import io.camunda.identity.security.CamundaUserDetailsManager;
import io.camunda.identity.usermanagement.CamundaUser;
import io.camunda.identity.usermanagement.CamundaUserWithPassword;
import io.camunda.identity.usermanagement.model.Profile;
import io.camunda.identity.usermanagement.repository.UserProfileRepository;
import java.util.List;
import java.util.Objects;
import org.springframework.dao.DuplicateKeyException;
import org.springframework.security.core.userdetails.User;
import org.springframework.security.core.userdetails.UserDetails;
import org.springframework.security.core.userdetails.UsernameNotFoundException;
import org.springframework.security.crypto.password.PasswordEncoder;
import org.springframework.stereotype.Service;
import org.springframework.transaction.annotation.Transactional;
import org.springframework.util.StringUtils;

@Service
@Transactional
public class UserService {
<<<<<<< HEAD
=======

>>>>>>> 0b45e1e5
  private final CamundaUserDetailsManager camundaUserDetailsManager;
  private final UserProfileRepository userProfileRepository;
  private final PasswordEncoder passwordEncoder;

  public UserService(
      final CamundaUserDetailsManager camundaUserDetailsManager,
      final UserProfileRepository userProfileRepository,
      final PasswordEncoder passwordEncoder) {
    this.camundaUserDetailsManager = camundaUserDetailsManager;
    this.userProfileRepository = userProfileRepository;
    this.passwordEncoder = passwordEncoder;
  }

  public CamundaUser createUser(final CamundaUserWithPassword userWithCredential) {
    try {
      final UserDetails userDetails =
          User.withUsername(userWithCredential.getUsername())
              .password(userWithCredential.getPassword())
              .passwordEncoder(passwordEncoder::encode)
              .disabled(!userWithCredential.isEnabled())
              .roles("DEFAULT_USER")
              .build();
      camundaUserDetailsManager.createUser(userDetails);
      final var createdUser = userProfileRepository.findByUsername(userDetails.getUsername());
      userProfileRepository.save(new Profile(createdUser.getId(), userWithCredential.getEmail()));
      return userProfileRepository.findByUsername(userWithCredential.getUsername());
    } catch (final DuplicateKeyException e) {
      throw new RuntimeException("user.duplicate");
    }
  }

  public void deleteUser(final Long id) {
    final CamundaUser user = findUserById(id);
    camundaUserDetailsManager.deleteUser(user.getUsername());
  }

  public CamundaUser findUserById(final Long id) {
    final var user = userProfileRepository.findUserById(id);
    if (user == null) {
      throw new RuntimeException("user.notFound");
    }
    return user;
  }

  public CamundaUser findUserByUsername(final String username) {
    final var user = userProfileRepository.findByUsername(username);
    if (user == null) {
      throw new RuntimeException("user.notFound");
    }
    return user;
  }

  public List<CamundaUser> findUsersByUsernameIn(final List<String> usernames) {
    return userProfileRepository.findAllByUsernameIn(usernames);
  }

  public List<CamundaUser> findAllUsers() {
    return userProfileRepository.findAllUsers();
  }

  public CamundaUser updateUser(final Long id, final CamundaUserWithPassword user) {
    try {
      if (!Objects.equals(id, user.getId())) {
        throw new RuntimeException("user.notFound");
      }
      final CamundaUser existingUser = userProfileRepository.findUserById(id);
      if (existingUser == null || !existingUser.getUsername().equals(user.getUsername())) {
        throw new RuntimeException("user.notFound");
      }

      final UserDetails existingUserDetail =
          camundaUserDetailsManager.loadUserByUsername(existingUser.getUsername());

      final var userBuilder =
          User.withUsername(existingUser.getUsername())
              .authorities(existingUserDetail.getAuthorities())
              .disabled(!user.isEnabled())
<<<<<<< HEAD
              .build();
      camundaUserDetailsManager.updateUser(userDetails);
      userProfileRepository.save(new Profile(id, user.getEmail()));
=======
              .password(
                  StringUtils.hasText(user.getPassword())
                      ? user.getPassword()
                      : existingUserDetail.getPassword())
              .passwordEncoder(passwordEncoder::encode);

      final UserDetails userDetails = userBuilder.build();
      camundaUserDetailsManager.updateUser(userDetails);
      userProfileRepository.save(new Profile(existingUser.getId(), user.getEmail()));
>>>>>>> 0b45e1e5
      return userProfileRepository.findUserById(id);
    } catch (final UsernameNotFoundException e) {
      throw new RuntimeException("user.notFound");
    }
  }
}<|MERGE_RESOLUTION|>--- conflicted
+++ resolved
@@ -26,10 +26,7 @@
 @Service
 @Transactional
 public class UserService {
-<<<<<<< HEAD
-=======
 
->>>>>>> 0b45e1e5
   private final CamundaUserDetailsManager camundaUserDetailsManager;
   private final UserProfileRepository userProfileRepository;
   private final PasswordEncoder passwordEncoder;
@@ -107,11 +104,6 @@
           User.withUsername(existingUser.getUsername())
               .authorities(existingUserDetail.getAuthorities())
               .disabled(!user.isEnabled())
-<<<<<<< HEAD
-              .build();
-      camundaUserDetailsManager.updateUser(userDetails);
-      userProfileRepository.save(new Profile(id, user.getEmail()));
-=======
               .password(
                   StringUtils.hasText(user.getPassword())
                       ? user.getPassword()
@@ -121,7 +113,6 @@
       final UserDetails userDetails = userBuilder.build();
       camundaUserDetailsManager.updateUser(userDetails);
       userProfileRepository.save(new Profile(existingUser.getId(), user.getEmail()));
->>>>>>> 0b45e1e5
       return userProfileRepository.findUserById(id);
     } catch (final UsernameNotFoundException e) {
       throw new RuntimeException("user.notFound");
