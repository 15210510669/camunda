--- conflicted
+++ resolved
@@ -86,14 +86,8 @@
   @Test
   void nonExistingUserUpdateUserThrowsException() {
     final var username = "user" + UUID.randomUUID();
-<<<<<<< HEAD
-    final var user =
-        new CamundaUserWithPassword(new CamundaUser(11, username, "email", false), "password");
-    assertThrows(RuntimeException.class, () -> userService.updateUser(11, user));
-=======
     final var user = new CamundaUserWithPassword(0L, username, "email", false, "password");
     assertThrows(RuntimeException.class, () -> userService.updateUser(0L, user));
->>>>>>> b7bacc2f
   }
 
   @Test
