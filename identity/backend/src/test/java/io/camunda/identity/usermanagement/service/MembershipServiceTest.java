/*
 * Copyright Camunda Services GmbH and/or licensed to Camunda Services GmbH under
 * one or more contributor license agreements. See the NOTICE file distributed
 * with this work for additional information regarding copyright ownership.
 * Licensed under the Camunda License 1.0. You may not use this file
 * except in compliance with the Camunda License 1.0.
 */
package io.camunda.identity.usermanagement.service;

import static org.junit.jupiter.api.Assertions.assertFalse;
import static org.junit.jupiter.api.Assertions.assertThrows;
import static org.junit.jupiter.api.Assertions.assertTrue;

import io.camunda.identity.CamundaSpringBootTest;
import io.camunda.identity.usermanagement.CamundaGroup;
import io.camunda.identity.usermanagement.CamundaUserWithPassword;
import java.util.UUID;
import org.junit.jupiter.api.Test;
import org.springframework.beans.factory.annotation.Autowired;

@CamundaSpringBootTest
public class MembershipServiceTest {
  @Autowired private MembershipService membershipService;

  @Autowired private GroupService groupService;
  @Autowired private UserService userService;

  @Test
  void addUserToGroupAdded() {
    final var camundaUserWithPassword =
        new CamundaUserWithPassword("user" + UUID.randomUUID(), "password");
    final var createdUser = userService.createUser(camundaUserWithPassword);
    final var group = groupService.createGroup(new CamundaGroup("group" + UUID.randomUUID()));

    membershipService.addUserToGroup(camundaUserWithPassword, group);

<<<<<<< HEAD
    assertTrue(membershipService.getUsersOfGroup(group).contains(createdUser));
    assertTrue(membershipService.getUserGroups(camundaUser).contains(group));
  }

  @Test
  void addUserToGroupUsingIdsAdded() {
    final var camundaUser = new CamundaUser("user" + UUID.randomUUID());
    final var createdUser =
        userService.createUser(new CamundaUserWithPassword(camundaUser, "password"));
    final var group = groupService.createGroup(new Group("group" + UUID.randomUUID()));

    membershipService.addUserToGroup(createdUser.id(), group.id());

    assertTrue(membershipService.getUsersOfGroup(group.id()).contains(createdUser));
    assertTrue(membershipService.getUserGroups(camundaUser).contains(group));
=======
    assertTrue(membershipService.getMembers(group).contains(createdUser));
    assertTrue(membershipService.getUserGroups(camundaUserWithPassword).contains(group));
>>>>>>> b7bacc2f
  }

  @Test
  void duplicateUserAddUserToGroupThrowsException() {
    final var camundaUserWithPassword =
        new CamundaUserWithPassword("user" + UUID.randomUUID(), "password");
    userService.createUser(camundaUserWithPassword);
    final var group = groupService.createGroup(new CamundaGroup("group" + UUID.randomUUID()));

    membershipService.addUserToGroup(camundaUserWithPassword, group);
    assertThrows(
        RuntimeException.class,
        () -> membershipService.addUserToGroup(camundaUserWithPassword, group));
  }

  @Test
<<<<<<< HEAD
  void duplicateUserAddUserToGroupUsingIdsThrowsException() {
    final var camundaUser = new CamundaUser("user" + UUID.randomUUID());
    final CamundaUser createdUser =
        userService.createUser(new CamundaUserWithPassword(camundaUser, "password"));
    final var group = groupService.createGroup(new Group("group" + UUID.randomUUID()));

    membershipService.addUserToGroup(createdUser.id(), group.id());
    assertThrows(
        RuntimeException.class,
        () -> membershipService.addUserToGroup(createdUser.id(), group.id()));
  }

  @Test
  void nonExistingGroupAddUserToGroupThrowsException() {
    final var camundaUser = new CamundaUser("user" + UUID.randomUUID());
    userService.createUser(new CamundaUserWithPassword(camundaUser, "password"));
    final var group = new Group("group" + UUID.randomUUID());
=======
  void nonExistingGroupAddUserToGroupAdded() {
    final var camundaUserWithPassword =
        new CamundaUserWithPassword("user" + UUID.randomUUID(), "password");
    userService.createUser(camundaUserWithPassword);
    final var group = new CamundaGroup("group" + UUID.randomUUID());
>>>>>>> b7bacc2f

    assertThrows(
        RuntimeException.class,
        () -> membershipService.addUserToGroup(camundaUserWithPassword, group));
  }

  @Test
  void nonExistingGroupAddUserToGroupUsingIdsThrowsException() {
    final var camundaUser = new CamundaUser("user" + UUID.randomUUID());
    final CamundaUser createdUser =
        userService.createUser(new CamundaUserWithPassword(camundaUser, "password"));
    final var group = new Group("group" + UUID.randomUUID());

    assertThrows(
        RuntimeException.class,
        () -> membershipService.addUserToGroup(createdUser.id(), group.id()));
  }

  @Test
  void nonExistingMemberRemoveUserFromGroupNoOp() {
    final var camundaUserWithPassword =
        new CamundaUserWithPassword("user" + UUID.randomUUID(), "password");

    userService.createUser(camundaUserWithPassword);
    final var group = groupService.createGroup(new CamundaGroup("group" + UUID.randomUUID()));

<<<<<<< HEAD
    assertFalse(membershipService.getUsersOfGroup(group).contains(camundaUser));
  }

  @Test
  void nonExistingMemberRemoveUserFromGroupUsingIdsNoOp() {
    final var camundaUser = new CamundaUser("user" + UUID.randomUUID());
    final CamundaUser createdUser =
        userService.createUser(new CamundaUserWithPassword(camundaUser, "password"));
    final var group = groupService.createGroup(new Group("group" + UUID.randomUUID()));

    membershipService.removeUserFromGroup(createdUser.id(), group.id());

    assertFalse(membershipService.getUsersOfGroup(group.id()).contains(camundaUser));
=======
    membershipService.removeUserFromGroup(camundaUserWithPassword, group);

    assertFalse(membershipService.getMembers(group).contains(camundaUserWithPassword));
>>>>>>> b7bacc2f
  }

  @Test
  void existingMemberRemoveUserFromGroupRemoved() {
    final var camundaUserWithPassword =
        new CamundaUserWithPassword("user" + UUID.randomUUID(), "password");
    userService.createUser(camundaUserWithPassword);
    final var group = groupService.createGroup(new CamundaGroup("group" + UUID.randomUUID()));
    membershipService.addUserToGroup(camundaUserWithPassword, group);

    membershipService.removeUserFromGroup(camundaUserWithPassword, group);

<<<<<<< HEAD
    assertFalse(membershipService.getUsersOfGroup(group).contains(camundaUser));
    assertFalse(membershipService.getUserGroups(camundaUser).contains(group));
  }

  @Test
  void existingMemberRemoveUserFromGroupUsingIdsRemoved() {
    final var camundaUser = new CamundaUser("user" + UUID.randomUUID());
    final CamundaUser createdUser =
        userService.createUser(new CamundaUserWithPassword(camundaUser, "password"));
    final var group = groupService.createGroup(new Group("group" + UUID.randomUUID()));
    membershipService.addUserToGroup(camundaUser, group);

    membershipService.removeUserFromGroup(createdUser.id(), group.id());

    assertFalse(membershipService.getUsersOfGroup(group.id()).contains(camundaUser));
    assertFalse(membershipService.getUserGroups(camundaUser).contains(group));
=======
    assertFalse(membershipService.getMembers(group).contains(camundaUserWithPassword));
    assertFalse(membershipService.getUserGroups(camundaUserWithPassword).contains(group));
>>>>>>> b7bacc2f
  }
}<|MERGE_RESOLUTION|>--- conflicted
+++ resolved
@@ -34,7 +34,6 @@
 
     membershipService.addUserToGroup(camundaUserWithPassword, group);
 
-<<<<<<< HEAD
     assertTrue(membershipService.getUsersOfGroup(group).contains(createdUser));
     assertTrue(membershipService.getUserGroups(camundaUser).contains(group));
   }
@@ -49,11 +48,7 @@
     membershipService.addUserToGroup(createdUser.id(), group.id());
 
     assertTrue(membershipService.getUsersOfGroup(group.id()).contains(createdUser));
-    assertTrue(membershipService.getUserGroups(camundaUser).contains(group));
-=======
-    assertTrue(membershipService.getMembers(group).contains(createdUser));
     assertTrue(membershipService.getUserGroups(camundaUserWithPassword).contains(group));
->>>>>>> b7bacc2f
   }
 
   @Test
@@ -70,7 +65,6 @@
   }
 
   @Test
-<<<<<<< HEAD
   void duplicateUserAddUserToGroupUsingIdsThrowsException() {
     final var camundaUser = new CamundaUser("user" + UUID.randomUUID());
     final CamundaUser createdUser =
@@ -85,16 +79,10 @@
 
   @Test
   void nonExistingGroupAddUserToGroupThrowsException() {
-    final var camundaUser = new CamundaUser("user" + UUID.randomUUID());
-    userService.createUser(new CamundaUserWithPassword(camundaUser, "password"));
-    final var group = new Group("group" + UUID.randomUUID());
-=======
-  void nonExistingGroupAddUserToGroupAdded() {
     final var camundaUserWithPassword =
         new CamundaUserWithPassword("user" + UUID.randomUUID(), "password");
     userService.createUser(camundaUserWithPassword);
     final var group = new CamundaGroup("group" + UUID.randomUUID());
->>>>>>> b7bacc2f
 
     assertThrows(
         RuntimeException.class,
@@ -121,7 +109,8 @@
     userService.createUser(camundaUserWithPassword);
     final var group = groupService.createGroup(new CamundaGroup("group" + UUID.randomUUID()));
 
-<<<<<<< HEAD
+    membershipService.removeUserFromGroup(camundaUserWithPassword, group);
+
     assertFalse(membershipService.getUsersOfGroup(group).contains(camundaUser));
   }
 
@@ -134,12 +123,7 @@
 
     membershipService.removeUserFromGroup(createdUser.id(), group.id());
 
-    assertFalse(membershipService.getUsersOfGroup(group.id()).contains(camundaUser));
-=======
-    membershipService.removeUserFromGroup(camundaUserWithPassword, group);
-
-    assertFalse(membershipService.getMembers(group).contains(camundaUserWithPassword));
->>>>>>> b7bacc2f
+    assertFalse(membershipService.getUsersOfGroup(group.id()).contains(camundaUserWithPassword));
   }
 
   @Test
@@ -152,9 +136,8 @@
 
     membershipService.removeUserFromGroup(camundaUserWithPassword, group);
 
-<<<<<<< HEAD
-    assertFalse(membershipService.getUsersOfGroup(group).contains(camundaUser));
-    assertFalse(membershipService.getUserGroups(camundaUser).contains(group));
+    assertFalse(membershipService.getMembers(group).contains(camundaUserWithPassword));
+    assertFalse(membershipService.getUserGroups(camundaUserWithPassword).contains(group));
   }
 
   @Test
@@ -169,9 +152,5 @@
 
     assertFalse(membershipService.getUsersOfGroup(group.id()).contains(camundaUser));
     assertFalse(membershipService.getUserGroups(camundaUser).contains(group));
-=======
-    assertFalse(membershipService.getMembers(group).contains(camundaUserWithPassword));
-    assertFalse(membershipService.getUserGroups(camundaUserWithPassword).contains(group));
->>>>>>> b7bacc2f
   }
 }