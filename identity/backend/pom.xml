--- conflicted
+++ resolved
@@ -27,90 +27,6 @@
 
     <dependency>
       <groupId>org.springframework.boot</groupId>
-<<<<<<< HEAD
-      <artifactId>spring-boot-test</artifactId>
-      <version>3.2.5</version>
-      <scope>test</scope>
-    </dependency>
-    <!-- https://mvnrepository.com/artifact/jakarta.servlet/jakarta.servlet-api -->
-    <dependency>
-      <groupId>jakarta.servlet</groupId>
-      <artifactId>jakarta.servlet-api</artifactId>
-      <version>6.0.0</version>
-      <scope>provided</scope>
-    </dependency>
-    <dependency>
-      <groupId>org.springframework</groupId>
-      <artifactId>spring-web</artifactId>
-      <version>6.1.6</version>
-    </dependency>
-    <dependency>
-      <groupId>org.springframework.security</groupId>
-      <artifactId>spring-security-core</artifactId>
-      <version>6.2.4</version>
-    </dependency>
-    <dependency>
-      <groupId>org.springframework.security</groupId>
-      <artifactId>spring-security-config</artifactId>
-      <version>6.2.4</version>
-    </dependency>
-    <dependency>
-      <groupId>org.springframework.security</groupId>
-      <artifactId>spring-security-web</artifactId>
-      <version>6.2.4</version>
-    </dependency>
-    <dependency>
-      <groupId>org.springframework</groupId>
-      <artifactId>spring-beans</artifactId>
-      <version>6.1.6</version>
-    </dependency>
-    <dependency>
-      <groupId>org.springframework</groupId>
-      <artifactId>spring-test</artifactId>
-      <version>6.1.6</version>
-      <scope>test</scope>
-    </dependency>
-    <dependency>
-      <groupId>org.junit.jupiter</groupId>
-      <artifactId>junit-jupiter-api</artifactId>
-      <version>5.10.2</version>
-      <scope>test</scope>
-    </dependency>
-    <dependency>
-      <groupId>org.springframework.boot</groupId>
-      <artifactId>spring-boot-autoconfigure</artifactId>
-      <version>3.2.5</version>
-    </dependency>
-    <dependency>
-      <groupId>org.springframework.security</groupId>
-      <artifactId>spring-security-crypto</artifactId>
-      <version>6.2.4</version>
-    </dependency>
-    <dependency>
-      <groupId>org.springframework</groupId>
-      <artifactId>spring-tx</artifactId>
-      <version>6.1.6</version>
-    </dependency>
-    <dependency>
-      <groupId>org.springframework</groupId>
-      <artifactId>spring-jdbc</artifactId>
-      <version>6.1.6</version>
-    </dependency>
-    <dependency>
-      <groupId>com.h2database</groupId>
-      <artifactId>h2</artifactId>
-      <scope>runtime</scope>
-    </dependency>
-    <dependency>
-      <groupId>org.springframework.boot</groupId>
-      <artifactId>spring-boot-starter-test</artifactId>
-      <scope>test</scope>
-    </dependency>
-    <dependency>
-      <groupId>org.springframework.boot</groupId>
-      <artifactId>spring-boot</artifactId>
-      <version>3.2.5</version>
-=======
       <artifactId>spring-boot</artifactId>
       <version>${version.spring-boot}</version>
     </dependency>
@@ -118,16 +34,11 @@
       <groupId>org.springframework.boot</groupId>
       <artifactId>spring-boot-autoconfigure</artifactId>
       <version>${version.spring-boot}</version>
->>>>>>> 262010a9
     </dependency>
 
     <dependency>
       <groupId>org.springframework</groupId>
       <artifactId>spring-context</artifactId>
-<<<<<<< HEAD
-      <version>6.1.6</version>
-    </dependency>
-=======
       <version>${version.spring}</version>
     </dependency>
     <dependency>
@@ -211,6 +122,5 @@
       <scope>test</scope>
     </dependency>
 
->>>>>>> 262010a9
   </dependencies>
 </project>