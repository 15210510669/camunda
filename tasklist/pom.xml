--- conflicted
+++ resolved
@@ -25,11 +25,6 @@
     <module>importer</module>
     <module>archiver</module>
     <module>webapp</module>
-<<<<<<< HEAD
-    <module>qa</module>
-=======
-    <module>../tasklist-distro</module>
->>>>>>> a06b10c5
     <module>mvc-auth-commons</module>
   </modules>
 
