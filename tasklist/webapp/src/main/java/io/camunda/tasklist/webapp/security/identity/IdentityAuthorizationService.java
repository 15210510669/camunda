--- conflicted
+++ resolved
@@ -7,130 +7,14 @@
  */
 package io.camunda.tasklist.webapp.security.identity;
 
-<<<<<<< HEAD
-import static io.camunda.tasklist.property.IdentityProperties.ALL_RESOURCES;
-import static io.camunda.tasklist.property.IdentityProperties.FULL_GROUP_ACCESS;
-
-import io.camunda.identity.autoconfigure.IdentityProperties;
-import io.camunda.identity.sdk.Identity;
-import io.camunda.tasklist.property.TasklistProperties;
-import io.camunda.tasklist.util.SpringContextHolder;
-import io.camunda.tasklist.webapp.security.sso.TokenAuthentication;
-import java.util.ArrayList;
-import java.util.Collections;
 import java.util.List;
-import java.util.Optional;
-import java.util.Set;
-import org.slf4j.Logger;
-import org.slf4j.LoggerFactory;
-import org.springframework.beans.factory.annotation.Autowired;
-import org.springframework.security.core.Authentication;
-import org.springframework.security.core.context.SecurityContextHolder;
-import org.springframework.security.oauth2.server.resource.authentication.JwtAuthenticationToken;
-import org.springframework.stereotype.Component;
-=======
-import java.util.List;
->>>>>>> ea55a33b
 
 public interface IdentityAuthorizationService {
   List<String> getUserGroups();
 
   boolean isAllowedToStartProcess(final String processDefinitionKey);
 
-<<<<<<< HEAD
-  @Autowired private TasklistProperties tasklistProperties;
-  @Autowired private IdentityProperties identityProperties;
-
-  public List<String> getUserGroups() {
-    final Authentication authentication = SecurityContextHolder.getContext().getAuthentication();
-    String accessToken = null;
-
-    final Identity identity = SpringContextHolder.getBean(Identity.class);
-    // Extract access token based on authentication type
-    if (authentication instanceof IdentityAuthentication) {
-      accessToken = ((IdentityAuthentication) authentication).getTokens().getAccessToken();
-      return identity.authentication().getGroups(accessToken);
-    } else if (authentication instanceof TokenAuthentication) {
-      accessToken = ((TokenAuthentication) authentication).getAccessToken();
-      final String organization = ((TokenAuthentication) authentication).getOrganization();
-      // Sending explicit the audience null to get the groups in the organization
-      // Method getGroups is not used because it returns the groups of the user without consider
-      // organization
-      return identity.authentication().getGroupsInOrganization(accessToken, null, organization);
-    }
-
-    // Fallback groups if authentication type is unrecognized or access token is null
-    final List<String> defaultGroups = new ArrayList<>();
-    defaultGroups.add(FULL_GROUP_ACCESS);
-    return defaultGroups;
-  }
-
-  public boolean isAllowedToStartProcess(final String processDefinitionKey) {
-    return !Collections.disjoint(
-        getProcessDefinitionsFromAuthorization(), Set.of(ALL_RESOURCES, processDefinitionKey));
-  }
-
-  public List<String> getProcessReadFromAuthorization() {
-    return getFromAuthorization(IdentityAuthorization.PROCESS_PERMISSION_READ);
-  }
-
-  public List<String> getProcessDefinitionsFromAuthorization() {
-    return getFromAuthorization(IdentityAuthorization.PROCESS_PERMISSION_START);
-  }
-
-  private Optional<IdentityAuthorization> getIdentityAuthorization() {
-    if (!tasklistProperties.getIdentity().isResourcePermissionsEnabled()
-        || identityProperties.baseUrl() == null) {
-      return Optional.empty();
-    }
-
-    final Authentication authentication = SecurityContextHolder.getContext().getAuthentication();
-
-    return switch (authentication) {
-      case final IdentityAuthentication identityAuthentication ->
-          Optional.of(identityAuthentication.getAuthorizations());
-      case final JwtAuthenticationToken jwtAuthenticationToken -> {
-        final Identity identity = SpringContextHolder.getBean(Identity.class);
-        yield Optional.of(
-            new IdentityAuthorization(
-                identity
-                    .authorizations()
-                    .forToken(jwtAuthenticationToken.getToken().getTokenValue())));
-      }
-
-      case final TokenAuthentication tokenAuthentication -> {
-        final Identity identity = SpringContextHolder.getBean(Identity.class);
-        yield Optional.of(
-            new IdentityAuthorization(
-                identity
-                    .authorizations()
-                    .forToken(
-                        tokenAuthentication.getAccessToken(),
-                        tokenAuthentication.getOrganization())));
-      }
-      default -> Optional.empty();
-    };
-  }
-
-  private List<String> getFromAuthorization(final String type) {
-    final Optional<IdentityAuthorization> optIdentityAuthorization = getIdentityAuthorization();
-    if (optIdentityAuthorization.isEmpty()) {
-      return Collections.singletonList(ALL_RESOURCES);
-    }
-
-    final IdentityAuthorization identityAuthorization = optIdentityAuthorization.get();
-
-    return switch (type) {
-      case IdentityAuthorization.PROCESS_PERMISSION_READ ->
-          identityAuthorization.getProcessesAllowedToRead();
-      case IdentityAuthorization.PROCESS_PERMISSION_START ->
-          identityAuthorization.getProcessesAllowedToStart();
-      default -> Collections.emptyList();
-    };
-  }
-=======
   List<String> getProcessReadFromAuthorization();
 
   List<String> getProcessDefinitionsFromAuthorization();
->>>>>>> ea55a33b
 }