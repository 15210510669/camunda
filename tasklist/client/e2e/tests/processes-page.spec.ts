/*
 * Copyright Camunda Services GmbH and/or licensed to Camunda Services GmbH under
 * one or more contributor license agreements. See the NOTICE file distributed
 * with this work for additional information regarding copyright ownership.
 * Licensed under the Camunda License 1.0. You may not use this file
 * except in compliance with the Camunda License 1.0.
 */

import {test} from '@/test-fixtures';
import {expect} from '@playwright/test';
import {deploy} from '@/utils/zeebeClient';
import {sleep} from '@/utils/sleep';

test.afterAll(async ({resetData}) => {
  await resetData();
});

test.beforeAll(async () => {
  await deploy('./e2e/resources/user_process.bpmn');
<<<<<<< HEAD
  await deploy('./e2e/resources/processWithStartNodeFormDeployed.bpmn');
  await deploy('./e2e/resources/create-invoice_8-5.form');
  const sleep = (ms) => new Promise((r) => setTimeout(r, ms));
  await sleep(27000);
=======

  await sleep(2000);
>>>>>>> f49c5a3c
});

test.beforeEach(async ({loginPage, page}) => {
  await loginPage.goto();
  await loginPage.login({
    username: 'demo',
    password: 'demo',
  });
  await expect(page).toHaveURL('/tasklist');
});

test.describe('process page', () => {
  test('process page navigation', async ({header, page, processesPage}) => {
    await header.processesTab.click();
    await expect(page).toHaveURL('/tasklist/processes');
    await expect(page.getByText('Start your process on demand')).toBeVisible();
    await processesPage.cancelButton.click();
    await expect(page.getByText('Welcome to Tasklist')).toBeVisible();

    await header.processesTab.click();
    await processesPage.continueButton.click();
    await expect(page.getByText('Search processes')).toBeVisible();
  });

  test('process searching', async ({page, header, processesPage}) => {
    await header.processesTab.click();
    await expect(page).toHaveURL('/tasklist/processes');
    await processesPage.continueButton.click();

    await processesPage.searchForProcess('fake_process');
    await expect(
      page.getByText('We could not find any process with that name'),
    ).toBeVisible();

    await processesPage.searchForProcess('User_Process');
    await expect(
      page.getByText('We could not find any process with that name'),
    ).not.toBeVisible();

    await expect(processesPage.processTile).toHaveCount(1);
    await expect(processesPage.processTile).toContainText('User_Process');
  });

  test('start process instance', async ({
    page,
    header,
    processesPage,
    tasksPage,
  }) => {
    await header.processesTab.click();
    await expect(page).toHaveURL('/tasklist/processes');
    await processesPage.continueButton.click();

    await processesPage.searchForProcess('User_Process');
    await expect(processesPage.processTile).toHaveCount(1, {timeout: 10000});

    await processesPage.startProcessButton.click();
    await expect(page.getByText('Process has started')).toBeVisible();
    await expect(processesPage.startProcessButton).not.toBeVisible();
    await expect(page.getByText('Waiting for tasks...')).toBeVisible();
    await expect(tasksPage.assignToMeButton).toBeVisible();
  });

  test('complete task started by process instance', async ({
    page,
    header,
    taskFormView,
    processesPage,
    tasksPage,
  }) => {
    await header.processesTab.click();
    await expect(page).toHaveURL('/tasklist/processes');
    await processesPage.continueButton.click();

    await processesPage.searchForProcess('User_Process');
    await expect(processesPage.processTile).toHaveCount(1, {timeout: 10000});

    await processesPage.startProcessButton.click();
    await processesPage.tasksTab.click();

    await tasksPage.openTask('User_Task');

    await tasksPage.assignToMeButton.click();
    await taskFormView.completeTaskButton.click();
    await expect(page.getByText('Task completed')).toBeVisible();
  });

  test('complete process with start node having deployed form', async ({
    page,
    mainPage,
    taskDetailsPage,
    formJSDetailsPage,
    processesPage,
    taskPanelPage,
  }) => {
    await mainPage.clickProcessesTab();
    await expect(page).toHaveURL('/processes');
    await processesPage.clickContinueButton();
    await processesPage.searchForProcess('processWithStartNodeFormDeployed');
    await expect(processesPage.processTile).toHaveCount(1, {timeout: 30000});

    await processesPage.clickStartProcessButton();
    await page.getByLabel('Client Name*').fill('Jon');
    await page.getByLabel('Client Address*').fill('Earth');
    await formJSDetailsPage.fillDateField('Invoice Date*', '1/1/3000');
    await formJSDetailsPage.fillDateField('Due Date*', '1/2/3000');
    await page.getByLabel('Invoice Number*').fill('123');
    await formJSDetailsPage.selectDropdownOption(
      'USD - United States Dollar',
      'EUR - Euro',
    );
    await page.getByRole('button', {name: /add new/i}).click();
    await formJSDetailsPage.forEachDynamicListItem(
      page.getByLabel('Item Name*'),
      async (element, index) => {
        await element.fill(`${'Laptop'}${index + 1}`);
      },
    );
    await formJSDetailsPage.forEachDynamicListItem(
      page.getByLabel('Unit Price*'),
      async (element, index) => {
        await element.fill(`${'1'}${index + 1}`);
      },
    );
    await formJSDetailsPage.forEachDynamicListItem(
      page.getByLabel('Quantity*'),
      async (element, index) => {
        await element.clear();
        await element.fill(`${'2'}${index + 1}`);
      },
    );

    await expect(page.getByText('EUR 231')).toBeVisible();
    await expect(page.getByText('EUR 264')).toBeVisible();
    await expect(page.getByText('Total: EUR 544.5')).toBeVisible();
    await processesPage.startProcessSubButton.click();

    await processesPage.tasksTab.click();
    await taskPanelPage.openTask('processStartedByForm_user_task');
    await taskDetailsPage.assignToMeButton.click();
    await expect(
      page.getByText('{"name":"jon","address":"earth"}'),
    ).toBeVisible();
    await expect(page.getByText('EUR')).toBeVisible();
    await expect(page.getByText('3000-01-01')).toBeVisible();
    await expect(page.getByText('3000-01-02')).toBeVisible();
    await expect(page.getByText('123')).toBeVisible();
    await expect(
      page.getByText(
        '[{"itemName":"laptop1","unitPrice":11,"quantity":21},{"itemName":"laptop2","unitPrice":12,"quantity":22}]',
      ),
    ).toBeVisible();

    await formJSDetailsPage.completeTaskButton.click();
    await expect(page.getByText('Task completed')).toBeVisible();
  });
});<|MERGE_RESOLUTION|>--- conflicted
+++ resolved
@@ -17,15 +17,10 @@
 
 test.beforeAll(async () => {
   await deploy('./e2e/resources/user_process.bpmn');
-<<<<<<< HEAD
   await deploy('./e2e/resources/processWithStartNodeFormDeployed.bpmn');
   await deploy('./e2e/resources/create-invoice_8-5.form');
-  const sleep = (ms) => new Promise((r) => setTimeout(r, ms));
-  await sleep(27000);
-=======
 
   await sleep(2000);
->>>>>>> f49c5a3c
 });
 
 test.beforeEach(async ({loginPage, page}) => {
@@ -115,11 +110,10 @@
 
   test('complete process with start node having deployed form', async ({
     page,
-    mainPage,
-    taskDetailsPage,
-    formJSDetailsPage,
-    processesPage,
-    taskPanelPage,
+    header,
+    taskFormView,
+    processesPage,
+    tasksPage,
   }) => {
     await mainPage.clickProcessesTab();
     await expect(page).toHaveURL('/processes');
@@ -182,4 +176,74 @@
     await formJSDetailsPage.completeTaskButton.click();
     await expect(page.getByText('Task completed')).toBeVisible();
   });
+
+  test('complete process with start node having deployed form', async ({
+    page,
+    mainPage,
+    taskDetailsPage,
+    formJSDetailsPage,
+    processesPage,
+    taskPanelPage,
+  }) => {
+    await mainPage.clickProcessesTab();
+    await expect(page).toHaveURL('/processes');
+    await processesPage.clickContinueButton();
+    await processesPage.searchForProcess('processWithStartNodeFormDeployed');
+    await expect(processesPage.processTile).toHaveCount(1, {timeout: 30000});
+
+    await processesPage.clickStartProcessButton();
+    await page.getByLabel('Client Name*').fill('Jon');
+    await page.getByLabel('Client Address*').fill('Earth');
+    await formJSDetailsPage.fillDateField('Invoice Date*', '1/1/3000');
+    await formJSDetailsPage.fillDateField('Due Date*', '1/2/3000');
+    await page.getByLabel('Invoice Number*').fill('123');
+    await formJSDetailsPage.selectDropdownOption(
+      'USD - United States Dollar',
+      'EUR - Euro',
+    );
+    await page.getByRole('button', {name: /add new/i}).click();
+    await formJSDetailsPage.forEachDynamicListItem(
+      page.getByLabel('Item Name*'),
+      async (element, index) => {
+        await element.fill(`${'Laptop'}${index + 1}`);
+      },
+    );
+    await formJSDetailsPage.forEachDynamicListItem(
+      page.getByLabel('Unit Price*'),
+      async (element, index) => {
+        await element.fill(`${'1'}${index + 1}`);
+      },
+    );
+    await formJSDetailsPage.forEachDynamicListItem(
+      page.getByLabel('Quantity*'),
+      async (element, index) => {
+        await element.clear();
+        await element.fill(`${'2'}${index + 1}`);
+      },
+    );
+
+    await expect(page.getByText('EUR 231')).toBeVisible();
+    await expect(page.getByText('EUR 264')).toBeVisible();
+    await expect(page.getByText('Total: EUR 544.5')).toBeVisible();
+    await processesPage.startProcessSubButton.click();
+
+    await processesPage.tasksTab.click();
+    await taskPanelPage.openTask('processStartedByForm_user_task');
+    await taskDetailsPage.assignToMeButton.click();
+    await expect(
+      page.getByText('{"name":"jon","address":"earth"}'),
+    ).toBeVisible();
+    await expect(page.getByText('EUR')).toBeVisible();
+    await expect(page.getByText('3000-01-01')).toBeVisible();
+    await expect(page.getByText('3000-01-02')).toBeVisible();
+    await expect(page.getByText('123')).toBeVisible();
+    await expect(
+      page.getByText(
+        '[{"itemName":"laptop1","unitPrice":11,"quantity":21},{"itemName":"laptop2","unitPrice":12,"quantity":22}]',
+      ),
+    ).toBeVisible();
+
+    await formJSDetailsPage.completeTaskButton.click();
+    await expect(page.getByText('Task completed')).toBeVisible();
+  });
 });