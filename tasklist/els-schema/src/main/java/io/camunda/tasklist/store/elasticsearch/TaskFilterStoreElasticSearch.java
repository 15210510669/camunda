--- conflicted
+++ resolved
@@ -25,28 +25,16 @@
 import io.camunda.tasklist.tenant.TenantAwareElasticsearchClient;
 import io.camunda.tasklist.util.ElasticsearchUtil;
 import java.io.IOException;
-<<<<<<< HEAD
-=======
-import java.util.List;
->>>>>>> 46f4354e
 import java.util.Optional;
 import org.elasticsearch.action.get.GetRequest;
 import org.elasticsearch.action.get.GetResponse;
 import org.elasticsearch.action.index.IndexRequest;
 import org.elasticsearch.action.index.IndexResponse;
-<<<<<<< HEAD
 import org.elasticsearch.action.search.SearchRequest;
 import org.elasticsearch.action.search.SearchResponse;
 import org.elasticsearch.client.RequestOptions;
 import org.elasticsearch.client.RestHighLevelClient;
 import org.elasticsearch.index.query.QueryBuilders;
-=======
-import org.elasticsearch.action.search.SearchResponse;
-import org.elasticsearch.index.query.QueryBuilders;
-import org.elasticsearch.action.search.SearchRequest;
-import org.elasticsearch.client.RequestOptions;
-import org.elasticsearch.client.RestHighLevelClient;
->>>>>>> 46f4354e
 import org.elasticsearch.search.builder.SearchSourceBuilder;
 import org.elasticsearch.xcontent.XContentType;
 import org.slf4j.Logger;
@@ -70,14 +58,14 @@
   @Autowired private RestHighLevelClient esClient;
 
   @Override
-  public TaskFilterEntity persistFilter(TaskFilterEntity filterEntity) {
+  public TaskFilterEntity persistFilter(final TaskFilterEntity filterEntity) {
     try {
       final IndexRequest indexRequest =
           new IndexRequest(taskFilterIndex.getFullQualifiedName())
               .source(objectMapper.writeValueAsString(filterEntity), XContentType.JSON);
       final IndexResponse indexResponse = esClient.index(indexRequest, RequestOptions.DEFAULT);
       filterEntity.setId(indexResponse.getId());
-    } catch (IOException exception) {
+    } catch (final IOException exception) {
       throw new TasklistRuntimeException(exception);
     }
     return filterEntity;
@@ -94,7 +82,7 @@
       searchRequest.source(sourceBuilder);
 
       final SearchResponse searchResponse = tenantAwareClient.search(searchRequest);
-<<<<<<< HEAD
+
       if (searchResponse.getHits().getHits().length == 0) {
         return Optional.empty();
       }
@@ -102,19 +90,9 @@
       return Optional.of(
           ElasticsearchUtil.fromSearchHit(
               response.getSourceAsString(), objectMapper, TaskFilterEntity.class));
-=======
-      if(searchResponse.getHits().getHits().length == 0){
-        return Optional.empty();
-      }
 
-      return Optional.of(ElasticsearchUtil.fromSearchHit(response.getSourceAsString(), objectMapper, TaskFilterEntity.class));
->>>>>>> 46f4354e
-    } catch (IOException e) {
+    } catch (final IOException e) {
       throw new TasklistRuntimeException(e);
     }
   }
-<<<<<<< HEAD
-=======
-
->>>>>>> 46f4354e
 }