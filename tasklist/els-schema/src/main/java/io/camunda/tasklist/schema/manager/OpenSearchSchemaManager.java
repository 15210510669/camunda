--- conflicted
+++ resolved
@@ -94,7 +94,6 @@
     createIndices();
   }
 
-<<<<<<< HEAD
   @Override
   public IndexMapping getExpectedIndexFields(final IndexDescriptor indexDescriptor) {
     final InputStream description =
@@ -276,14 +275,11 @@
     return TypeMapping._DESERIALIZER.deserialize(jsonParser, jsonpMapper);
   }
 
-  public void createIndexLifeCycles() {
-=======
   public void createIndexLifeCyclesIfNotExist() {
     if (retryOpenSearchClient.getLifecyclePolicy(TASKLIST_DELETE_ARCHIVED_INDICES).isPresent()) {
       LOGGER.info("{} ISM policy already exists", TASKLIST_DELETE_ARCHIVED_INDICES);
       return;
     }
->>>>>>> 67b35fd4
     LOGGER.info("Creating ISM Policy for deleting archived indices");
 
     final Request request =
