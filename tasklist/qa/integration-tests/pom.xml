--- conflicted
+++ resolved
@@ -318,11 +318,6 @@
     </dependency>
 
     <dependency>
-<<<<<<< HEAD
-      <groupId>org.testcontainers</groupId>
-      <artifactId>junit-jupiter</artifactId>
-      <version>1.19.7</version>
-=======
       <groupId>org.apache.commons</groupId>
       <artifactId>commons-lang3</artifactId>
       <scope>test</scope>
@@ -409,7 +404,6 @@
     <dependency>
       <groupId>org.apache.lucene</groupId>
       <artifactId>lucene-core</artifactId>
->>>>>>> 1c145ffe
       <scope>test</scope>
     </dependency>
 
