--- conflicted
+++ resolved
@@ -28,13 +28,8 @@
     <camunda.engine.version>7.16.0</camunda.engine.version>
     <camunda.maven.artifacts.version>7.16.0-ee</camunda.maven.artifacts.version>
 
-<<<<<<< HEAD
     <zeebe.version>1.3.4</zeebe.version>
     <identity.version>1.4.0-SNAPSHOT</identity.version>
-=======
-    <zeebe.version>1.3.5</zeebe.version>
-    <iam.version>1.3.5</iam.version>
->>>>>>> d6185d0e
     <!-- We use this for the Zeebe test container version only -->
     <zeebe.docker.version>${zeebe.version}</zeebe.docker.version>
 
